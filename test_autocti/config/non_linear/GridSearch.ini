--- conflicted
+++ resolved
@@ -1,9 +1,3 @@
-<<<<<<< HEAD
 [general]
 number_of_cores=2
-step_size = 0.1
-=======
-[general]
-number_of_cores=2
-step_size=0.1
->>>>>>> 1e370c6c
+step_size = 0.1