import pytest
from os import path
import os
import shutil

from autoconf import conf
import autofit as af
import autocti as ac
from autofit.non_linear.samples import Sample


@pytest.fixture(autouse=True)
def set_test_mode():
    os.environ["PYAUTOFIT_TEST_MODE"] = "1"
    yield
    del os.environ["PYAUTOFIT_TEST_MODE"]


def clean(database_file):
    database_sqlite = path.join(conf.instance.output_path, f"{database_file}.sqlite")

    if path.exists(database_sqlite):
        os.remove(database_sqlite)

    result_path = path.join(conf.instance.output_path, database_file)

    if path.exists(result_path):
        shutil.rmtree(result_path)


def aggregator_from(database_file, analysis, model, samples):
    result_path = path.join(conf.instance.output_path, database_file)

    clean(database_file=database_file)

    search = ac.m.MockSearch(
        samples=samples, result=ac.m.MockResult(model=model, samples=samples)
    )
    search.paths = af.DirectoryPaths(path_prefix=database_file)
    search.fit(model=model, analysis=analysis)

    database_file = path.join(conf.instance.output_path, f"{database_file}.sqlite")

    agg = af.Aggregator.from_database(filename=database_file)
    agg.add_directory(directory=result_path)

    return agg


@pytest.fixture(name="model_1d")
def make_model_1d():
    trap_0 = af.Model(ac.TrapInstantCapture)

    trap_list = [trap_0]

    ccd = af.Model(ac.CCDPhase)

    return af.Collection(cti=af.Model(ac.CTI1D, trap_list=trap_list, ccd=ccd))


@pytest.fixture(name="samples_1d")
def make_samples_1d(model_1d):
    trap_0 = ac.TrapInstantCapture(density=0.1, release_timescale=1.0)
    ccd = ac.CCDPhase()

    cti = ac.CTI1D(trap_list=[trap_0], ccd=ccd)

    parameters = [model_1d.prior_count * [1.0], model_1d.prior_count * [10.0]]

    sample_list = Sample.from_lists(
        model=model_1d,
        parameter_lists=parameters,
        log_likelihood_list=[1.0, 2.0],
        log_prior_list=[0.0, 0.0],
        weight_list=[0.0, 1.0],
    )

    return ac.m.MockSamples(
        model=model_1d,
        sample_list=sample_list,
        max_log_likelihood_instance=cti,
<<<<<<< HEAD
=======
        prior_means=[1.0] * model_1d.prior_count
>>>>>>> 45d70139
    )


@pytest.fixture(name="model_2d")
def make_model_2d():
    trap_0 = af.Model(ac.TrapInstantCapture)

    trap_list = [trap_0]

    ccd = af.Model(ac.CCDPhase)

    return af.Collection(
        cti=af.Model(ac.CTI2D, parallel_trap_list=trap_list, parallel_ccd=ccd)
    )


@pytest.fixture(name="samples_2d")
def make_samples_2d(model_2d):
    trap_0 = ac.TrapInstantCapture(density=0.1, release_timescale=1.0)
    ccd = ac.CCDPhase()

    cti = ac.CTI2D(parallel_trap_list=[trap_0], parallel_ccd=ccd)

    parameters = [model_2d.prior_count * [1.0], model_2d.prior_count * [10.0]]

    sample_list = Sample.from_lists(
        model=model_2d,
        parameter_lists=parameters,
        log_likelihood_list=[1.0, 2.0],
        log_prior_list=[0.0, 0.0],
        weight_list=[0.0, 1.0],
    )

    return ac.m.MockSamples(
        model=model_2d,
        sample_list=sample_list,
        max_log_likelihood_instance=cti,
<<<<<<< HEAD
=======
        prior_means=[1.0] * model_2d.prior_count
>>>>>>> 45d70139
    )
<|MERGE_RESOLUTION|>--- conflicted
+++ resolved
@@ -1,127 +1,121 @@
-import pytest
-from os import path
-import os
-import shutil
-
-from autoconf import conf
-import autofit as af
-import autocti as ac
-from autofit.non_linear.samples import Sample
-
-
-@pytest.fixture(autouse=True)
-def set_test_mode():
-    os.environ["PYAUTOFIT_TEST_MODE"] = "1"
-    yield
-    del os.environ["PYAUTOFIT_TEST_MODE"]
-
-
-def clean(database_file):
-    database_sqlite = path.join(conf.instance.output_path, f"{database_file}.sqlite")
-
-    if path.exists(database_sqlite):
-        os.remove(database_sqlite)
-
-    result_path = path.join(conf.instance.output_path, database_file)
-
-    if path.exists(result_path):
-        shutil.rmtree(result_path)
-
-
-def aggregator_from(database_file, analysis, model, samples):
-    result_path = path.join(conf.instance.output_path, database_file)
-
-    clean(database_file=database_file)
-
-    search = ac.m.MockSearch(
-        samples=samples, result=ac.m.MockResult(model=model, samples=samples)
-    )
-    search.paths = af.DirectoryPaths(path_prefix=database_file)
-    search.fit(model=model, analysis=analysis)
-
-    database_file = path.join(conf.instance.output_path, f"{database_file}.sqlite")
-
-    agg = af.Aggregator.from_database(filename=database_file)
-    agg.add_directory(directory=result_path)
-
-    return agg
-
-
-@pytest.fixture(name="model_1d")
-def make_model_1d():
-    trap_0 = af.Model(ac.TrapInstantCapture)
-
-    trap_list = [trap_0]
-
-    ccd = af.Model(ac.CCDPhase)
-
-    return af.Collection(cti=af.Model(ac.CTI1D, trap_list=trap_list, ccd=ccd))
-
-
-@pytest.fixture(name="samples_1d")
-def make_samples_1d(model_1d):
-    trap_0 = ac.TrapInstantCapture(density=0.1, release_timescale=1.0)
-    ccd = ac.CCDPhase()
-
-    cti = ac.CTI1D(trap_list=[trap_0], ccd=ccd)
-
-    parameters = [model_1d.prior_count * [1.0], model_1d.prior_count * [10.0]]
-
-    sample_list = Sample.from_lists(
-        model=model_1d,
-        parameter_lists=parameters,
-        log_likelihood_list=[1.0, 2.0],
-        log_prior_list=[0.0, 0.0],
-        weight_list=[0.0, 1.0],
-    )
-
-    return ac.m.MockSamples(
-        model=model_1d,
-        sample_list=sample_list,
-        max_log_likelihood_instance=cti,
-<<<<<<< HEAD
-=======
-        prior_means=[1.0] * model_1d.prior_count
->>>>>>> 45d70139
-    )
-
-
-@pytest.fixture(name="model_2d")
-def make_model_2d():
-    trap_0 = af.Model(ac.TrapInstantCapture)
-
-    trap_list = [trap_0]
-
-    ccd = af.Model(ac.CCDPhase)
-
-    return af.Collection(
-        cti=af.Model(ac.CTI2D, parallel_trap_list=trap_list, parallel_ccd=ccd)
-    )
-
-
-@pytest.fixture(name="samples_2d")
-def make_samples_2d(model_2d):
-    trap_0 = ac.TrapInstantCapture(density=0.1, release_timescale=1.0)
-    ccd = ac.CCDPhase()
-
-    cti = ac.CTI2D(parallel_trap_list=[trap_0], parallel_ccd=ccd)
-
-    parameters = [model_2d.prior_count * [1.0], model_2d.prior_count * [10.0]]
-
-    sample_list = Sample.from_lists(
-        model=model_2d,
-        parameter_lists=parameters,
-        log_likelihood_list=[1.0, 2.0],
-        log_prior_list=[0.0, 0.0],
-        weight_list=[0.0, 1.0],
-    )
-
-    return ac.m.MockSamples(
-        model=model_2d,
-        sample_list=sample_list,
-        max_log_likelihood_instance=cti,
-<<<<<<< HEAD
-=======
-        prior_means=[1.0] * model_2d.prior_count
->>>>>>> 45d70139
-    )
+import pytest
+from os import path
+import os
+import shutil
+
+from autoconf import conf
+import autofit as af
+import autocti as ac
+from autofit.non_linear.samples import Sample
+
+
+@pytest.fixture(autouse=True)
+def set_test_mode():
+    os.environ["PYAUTOFIT_TEST_MODE"] = "1"
+    yield
+    del os.environ["PYAUTOFIT_TEST_MODE"]
+
+
+def clean(database_file):
+    database_sqlite = path.join(conf.instance.output_path, f"{database_file}.sqlite")
+
+    if path.exists(database_sqlite):
+        os.remove(database_sqlite)
+
+    result_path = path.join(conf.instance.output_path, database_file)
+
+    if path.exists(result_path):
+        shutil.rmtree(result_path)
+
+
+def aggregator_from(database_file, analysis, model, samples):
+    result_path = path.join(conf.instance.output_path, database_file)
+
+    clean(database_file=database_file)
+
+    search = ac.m.MockSearch(
+        samples=samples, result=ac.m.MockResult(model=model, samples=samples)
+    )
+    search.paths = af.DirectoryPaths(path_prefix=database_file)
+    search.fit(model=model, analysis=analysis)
+
+    database_file = path.join(conf.instance.output_path, f"{database_file}.sqlite")
+
+    agg = af.Aggregator.from_database(filename=database_file)
+    agg.add_directory(directory=result_path)
+
+    return agg
+
+
+@pytest.fixture(name="model_1d")
+def make_model_1d():
+    trap_0 = af.Model(ac.TrapInstantCapture)
+
+    trap_list = [trap_0]
+
+    ccd = af.Model(ac.CCDPhase)
+
+    return af.Collection(cti=af.Model(ac.CTI1D, trap_list=trap_list, ccd=ccd))
+
+
+@pytest.fixture(name="samples_1d")
+def make_samples_1d(model_1d):
+    trap_0 = ac.TrapInstantCapture(density=0.1, release_timescale=1.0)
+    ccd = ac.CCDPhase()
+
+    cti = ac.CTI1D(trap_list=[trap_0], ccd=ccd)
+
+    parameters = [model_1d.prior_count * [1.0], model_1d.prior_count * [10.0]]
+
+    sample_list = Sample.from_lists(
+        model=model_1d,
+        parameter_lists=parameters,
+        log_likelihood_list=[1.0, 2.0],
+        log_prior_list=[0.0, 0.0],
+        weight_list=[0.0, 1.0],
+    )
+
+    return ac.m.MockSamples(
+        model=model_1d,
+        sample_list=sample_list,
+        max_log_likelihood_instance=cti,
+        prior_means=[1.0] * model_1d.prior_count
+    )
+
+
+@pytest.fixture(name="model_2d")
+def make_model_2d():
+    trap_0 = af.Model(ac.TrapInstantCapture)
+
+    trap_list = [trap_0]
+
+    ccd = af.Model(ac.CCDPhase)
+
+    return af.Collection(
+        cti=af.Model(ac.CTI2D, parallel_trap_list=trap_list, parallel_ccd=ccd)
+    )
+
+
+@pytest.fixture(name="samples_2d")
+def make_samples_2d(model_2d):
+    trap_0 = ac.TrapInstantCapture(density=0.1, release_timescale=1.0)
+    ccd = ac.CCDPhase()
+
+    cti = ac.CTI2D(parallel_trap_list=[trap_0], parallel_ccd=ccd)
+
+    parameters = [model_2d.prior_count * [1.0], model_2d.prior_count * [10.0]]
+
+    sample_list = Sample.from_lists(
+        model=model_2d,
+        parameter_lists=parameters,
+        log_likelihood_list=[1.0, 2.0],
+        log_prior_list=[0.0, 0.0],
+        weight_list=[0.0, 1.0],
+    )
+
+    return ac.m.MockSamples(
+        model=model_2d,
+        sample_list=sample_list,
+        max_log_likelihood_instance=cti,
+        prior_means=[1.0] * model_2d.prior_count
+    )