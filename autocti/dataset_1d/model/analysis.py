from typing import List, Optional

from autoconf import conf
from autoconf.dictable import to_dict

import autofit as af
from autoconf.dictable import output_to_json

from autocti.dataset_1d.dataset_1d.dataset_1d import Dataset1D
from autocti.dataset_1d.fit import FitDataset1D
from autocti.dataset_1d.model.visualizer import VisualizerDataset1D
from autocti.dataset_1d.model.result import ResultDataset1D
from autocti.model.settings import SettingsCTI1D
from autocti.clocker.one_d import Clocker1D


class AnalysisDataset1D(af.Analysis):
    def __init__(
        self,
        dataset: Dataset1D,
        clocker: Clocker1D,
        settings_cti: SettingsCTI1D = SettingsCTI1D(),
        dataset_full: Optional[Dataset1D] = None,
    ):
        """
        Fits a CTI model to a 1D CTI dataset via a non-linear search.

        The `Analysis` class defines the `log_likelihood_function` which fits the model to the dataset and returns the
        log likelihood value defining how well the model fitted the data.

        It handles many other tasks, such as visualization, outputting results to hard-disk and storing results in
        a format that can be loaded after the model-fit is complete.

        This class is used for model-fits which fit a CTI model via a `CTI1D` object to a charge injection
        imaging dataset.

        Parameters
        ----------
        dataset
            The 1D CTI dataset that the model is fitted to.
        clocker
            The CTI arctic clocker used by the non-linear search and model-fit.
        settings_cti
            The settings controlling aspects of the CTI model in this model-fit.
        dataset_full
            The full dataset, which is visualized separate from the `dataset` that is fitted, which for example may
            not have the FPR masked and thus enable visualization of the FPR.
        """
        super().__init__()

        self.dataset = dataset
        self.clocker = clocker
        self.settings_cti = settings_cti
        self.dataset_full = dataset_full

    def region_list_from(self) -> List:
        return ["fpr", "eper"]

    def modify_before_fit(self, paths: af.DirectoryPaths, model: af.Collection):
        """
        This function is called immediately before the non-linear search begins and performs final tasks and checks
        before it begins.

        This function:

         1) Visualizes the 1D dataset, which does not change during the analysis and thus can be done once.

        Parameters
        ----------
        paths
            The PyAutoFit paths object which manages all paths, e.g. where the non-linear search outputs are stored,
            visualization and the pickled objects used by the aggregator output by this function.
        model
            The PyAutoFit model object, which includes model components representing the galaxies that are fitted to
            the imaging data.
        """

        if paths.is_complete:
            return self

        return self

    def log_likelihood_function(self, instance: af.ModelInstance) -> float:
        """
        Determine the fitness of a particular model

        Parameters
        ----------
        instance

        Returns
        -------
        fit: Fit
            How fit the model is and the model
        """

        self.settings_cti.check_total_density_within_range(traps=instance.cti.trap_list)

        fit = self.fit_via_instance_from(instance=instance)

        return fit.log_likelihood

    def fit_via_instance_and_dataset_from(
        self, instance: af.ModelInstance, dataset: Dataset1D
    ) -> FitDataset1D:
        post_cti_data = self.clocker.add_cti(
            data=dataset.pre_cti_data, cti=instance.cti
        )

        return FitDataset1D(dataset=dataset, post_cti_data=post_cti_data)

    def fit_via_instance_from(self, instance: af.ModelInstance) -> FitDataset1D:
        return self.fit_via_instance_and_dataset_from(
            instance=instance, dataset=self.dataset
        )

    def save_attributes(self, paths: af.DirectoryPaths):
        """
        Before the model-fit via the non-linear search begins, this routine saves attributes of the `Analysis` object
        to the `pickles` folder such that they can be loaded after the analysis using PyAutoFit's database and
        aggregator tools.

        For this analysis the following are output:

        - The 1D dataset (data / noise-map / pre cti data / layout / settings etc.).
        - The mask applied to the dataset.
        - The clocker used for modeling / clocking CTI.
        - The settings used for modeling / clocking CTI.
        - The full 1D dataset (e.g. unmasked, used for visualizariton).

        It is common for these attributes to be loaded by many of the template aggregator functions given in the
        `aggregator` modules. For example, when using the database tools to reperform a fit, this will by default
        load the dataset, settings and other attributes necessary to perform a fit using the attributes output by
        this function.

        Parameters
        ----------
        paths
            The PyAutoFit paths object which manages all paths, e.g. where the non-linear search outputs are stored,
            visualization,and the pickled objects used by the aggregator output by this function.
        """

<<<<<<< HEAD
        def output_dataset(dataset, prefix):
            paths.save_fits(
                name="data",
                hdu=dataset.data.hdu_for_output,
                prefix=prefix,
            )
            paths.save_fits(
                name="noise_map",
                hdu=dataset.noise_map.hdu_for_output,
                prefix=prefix,
            )
            paths.save_fits(
                name="pre_cti_data",
                hdu=dataset.pre_cti_data.hdu_for_output,
                prefix=prefix,
=======
        self.dataset.output_to_fits(
            data_path=dataset_path / "data.fits",
            noise_map_path=dataset_path / "noise_map.fits",
            pre_cti_data_path=dataset_path / "pre_cti_data.fits",
            overwrite=True,
        )
        output_to_json(
            self.dataset.layout,
            file_path=dataset_path / "layout.json",
        )
        self.dataset.mask.output_to_fits(
            file_path=dataset_path / "mask.fits", overwrite=True
        )

        if self.dataset_full is not None:
            dataset_path = paths._files_path / "dataset_full"

            self.dataset_full.output_to_fits(
                data_path=dataset_path / "data.fits",
                noise_map_path=dataset_path / "noise_map.fits",
                pre_cti_data_path=dataset_path / "pre_cti_data.fits",
                overwrite=True,
            )
            output_to_json(
                self.dataset_full.layout,
                file_path=dataset_path / "layout.json",
>>>>>>> 40a8805a
            )
            paths.save_fits(
                name="mask",
                hdu=dataset.mask.hdu_for_output,
                prefix=prefix,
            )
            paths.save_json(
                name="layout",
                object_dict=to_dict(dataset.layout),
                prefix=prefix,
            )

        output_dataset(dataset=self.dataset, prefix="dataset")

        if self.dataset_full is not None:
            output_dataset(dataset=self.dataset_full, prefix="dataset_full")

        paths.save_json(
            name="clocker",
            object_dict=to_dict(self.clocker),
        )

<<<<<<< HEAD
        paths.save_json(
            name="settings_cti",
            object_dict=to_dict(self.settings_cti),
=======
        output_to_json(self.clocker, file_path=paths._files_path / "clocker.json")
        output_to_json(
            self.settings_cti, file_path=paths._files_path / "settings_cti.json"
>>>>>>> 40a8805a
        )

    def in_ascending_fpr_order_from(self, quantity_list, fpr_value_list):
        if not conf.instance["visualize"]["general"]["general"][
            "subplot_ascending_fpr"
        ]:
            return quantity_list

        indexes = sorted(range(len(fpr_value_list)), key=lambda k: fpr_value_list[k])

        return [quantity_list[i] for i in indexes]

    def visualize_before_fit(self, paths: af.DirectoryPaths, model: af.Collection):
        region_list = self.region_list_from()

        visualizer = VisualizerDataset1D(visualize_path=paths.image_path)
        visualizer.visualize_dataset(dataset=self.dataset)
        visualizer.visualize_dataset_regions(
            dataset=self.dataset, region_list=region_list
        )

        if self.dataset_full is not None:
            visualizer.visualize_dataset(
                dataset=self.dataset_full, folder_suffix="_full"
            )
            visualizer.visualize_dataset_regions(
                dataset=self.dataset_full,
                region_list=region_list,
                folder_suffix="_full",
            )

    def visualize_before_fit_combined(
        self, analyses, paths: af.DirectoryPaths, model: af.Collection
    ):
        if analyses is None:
            return

        visualizer = VisualizerDataset1D(visualize_path=paths.image_path)

        region_list = self.region_list_from()

        dataset_list = [analysis.dataset for analysis in analyses]
        fpr_value_list = [dataset.fpr_value for dataset in dataset_list]

        dataset_list = self.in_ascending_fpr_order_from(
            quantity_list=dataset_list,
            fpr_value_list=fpr_value_list,
        )

        visualizer.visualize_dataset_combined(
            dataset_list=dataset_list,
        )
        visualizer.visualize_dataset_regions_combined(
            dataset_list=dataset_list,
            region_list=region_list,
        )

        if self.dataset_full is not None:
            dataset_full_list = [analysis.dataset_full for analysis in analyses]

            dataset_full_list = self.in_ascending_fpr_order_from(
                quantity_list=dataset_full_list,
                fpr_value_list=fpr_value_list,
            )

            visualizer.visualize_dataset_combined(
                dataset_list=dataset_full_list, folder_suffix="_full"
            )
            visualizer.visualize_dataset_regions_combined(
                dataset_list=dataset_full_list,
                region_list=region_list,
                folder_suffix="_full",
            )

    def visualize(
        self,
        paths: af.DirectoryPaths,
        instance: af.ModelInstance,
        during_analysis: bool,
    ):
        region_list = self.region_list_from()

        visualizer = VisualizerDataset1D(visualize_path=paths.image_path)

        fit = self.fit_via_instance_from(instance=instance)
        visualizer.visualize_fit(fit=fit, during_analysis=during_analysis)
        visualizer.visualize_fit_regions(
            fit=fit, region_list=region_list, during_analysis=during_analysis
        )

        if self.dataset_full is not None:
            fit = self.fit_via_instance_and_dataset_from(
                instance=instance, dataset=self.dataset_full
            )
            visualizer.visualize_fit(fit=fit, during_analysis=during_analysis)
            visualizer.visualize_fit_regions(
                fit=fit, region_list=region_list, during_analysis=during_analysis
            )

    def visualize_combined(
        self,
        analyses: List["AnalysisDataset1D"],
        paths: af.DirectoryPaths,
        instance: af.ModelInstance,
        during_analysis: bool,
    ):
        if analyses is None:
            return

        fit_list = [
            analysis.fit_via_instance_from(instance=instance) for analysis in analyses
        ]

        fpr_value_list = [fit.dataset.fpr_value for fit in fit_list]

        fit_list = self.in_ascending_fpr_order_from(
            quantity_list=fit_list,
            fpr_value_list=fpr_value_list,
        )

        region_list = self.region_list_from()

        visualizer = VisualizerDataset1D(visualize_path=paths.image_path)
        visualizer.visualize_fit_combined(
            fit_list=fit_list, during_analysis=during_analysis
        )
        visualizer.visualize_fit_region_combined(
            fit_list=fit_list,
            region_list=region_list,
            during_analysis=during_analysis,
        )

        if self.dataset_full is not None:
            fit_full_list = [
                analysis.fit_via_instance_and_dataset_from(
                    instance=instance, dataset=analysis.dataset_full
                )
                for analysis in analyses
            ]

            fit_full_list = self.in_ascending_fpr_order_from(
                quantity_list=fit_full_list,
                fpr_value_list=fpr_value_list,
            )

            visualizer.visualize_fit_combined(
                fit_list=fit_full_list, during_analysis=during_analysis
            )
            visualizer.visualize_fit_region_combined(
                fit_list=fit_full_list,
                region_list=region_list,
                during_analysis=during_analysis,
            )

    def make_result(
        self,
        samples: af.SamplesPDF,
    ) -> ResultDataset1D:
        return ResultDataset1D(samples=samples, analysis=self)
<|MERGE_RESOLUTION|>--- conflicted
+++ resolved
@@ -1,376 +1,341 @@
-from typing import List, Optional
-
-from autoconf import conf
-from autoconf.dictable import to_dict
-
-import autofit as af
-from autoconf.dictable import output_to_json
-
-from autocti.dataset_1d.dataset_1d.dataset_1d import Dataset1D
-from autocti.dataset_1d.fit import FitDataset1D
-from autocti.dataset_1d.model.visualizer import VisualizerDataset1D
-from autocti.dataset_1d.model.result import ResultDataset1D
-from autocti.model.settings import SettingsCTI1D
-from autocti.clocker.one_d import Clocker1D
-
-
-class AnalysisDataset1D(af.Analysis):
-    def __init__(
-        self,
-        dataset: Dataset1D,
-        clocker: Clocker1D,
-        settings_cti: SettingsCTI1D = SettingsCTI1D(),
-        dataset_full: Optional[Dataset1D] = None,
-    ):
-        """
-        Fits a CTI model to a 1D CTI dataset via a non-linear search.
-
-        The `Analysis` class defines the `log_likelihood_function` which fits the model to the dataset and returns the
-        log likelihood value defining how well the model fitted the data.
-
-        It handles many other tasks, such as visualization, outputting results to hard-disk and storing results in
-        a format that can be loaded after the model-fit is complete.
-
-        This class is used for model-fits which fit a CTI model via a `CTI1D` object to a charge injection
-        imaging dataset.
-
-        Parameters
-        ----------
-        dataset
-            The 1D CTI dataset that the model is fitted to.
-        clocker
-            The CTI arctic clocker used by the non-linear search and model-fit.
-        settings_cti
-            The settings controlling aspects of the CTI model in this model-fit.
-        dataset_full
-            The full dataset, which is visualized separate from the `dataset` that is fitted, which for example may
-            not have the FPR masked and thus enable visualization of the FPR.
-        """
-        super().__init__()
-
-        self.dataset = dataset
-        self.clocker = clocker
-        self.settings_cti = settings_cti
-        self.dataset_full = dataset_full
-
-    def region_list_from(self) -> List:
-        return ["fpr", "eper"]
-
-    def modify_before_fit(self, paths: af.DirectoryPaths, model: af.Collection):
-        """
-        This function is called immediately before the non-linear search begins and performs final tasks and checks
-        before it begins.
-
-        This function:
-
-         1) Visualizes the 1D dataset, which does not change during the analysis and thus can be done once.
-
-        Parameters
-        ----------
-        paths
-            The PyAutoFit paths object which manages all paths, e.g. where the non-linear search outputs are stored,
-            visualization and the pickled objects used by the aggregator output by this function.
-        model
-            The PyAutoFit model object, which includes model components representing the galaxies that are fitted to
-            the imaging data.
-        """
-
-        if paths.is_complete:
-            return self
-
-        return self
-
-    def log_likelihood_function(self, instance: af.ModelInstance) -> float:
-        """
-        Determine the fitness of a particular model
-
-        Parameters
-        ----------
-        instance
-
-        Returns
-        -------
-        fit: Fit
-            How fit the model is and the model
-        """
-
-        self.settings_cti.check_total_density_within_range(traps=instance.cti.trap_list)
-
-        fit = self.fit_via_instance_from(instance=instance)
-
-        return fit.log_likelihood
-
-    def fit_via_instance_and_dataset_from(
-        self, instance: af.ModelInstance, dataset: Dataset1D
-    ) -> FitDataset1D:
-        post_cti_data = self.clocker.add_cti(
-            data=dataset.pre_cti_data, cti=instance.cti
-        )
-
-        return FitDataset1D(dataset=dataset, post_cti_data=post_cti_data)
-
-    def fit_via_instance_from(self, instance: af.ModelInstance) -> FitDataset1D:
-        return self.fit_via_instance_and_dataset_from(
-            instance=instance, dataset=self.dataset
-        )
-
-    def save_attributes(self, paths: af.DirectoryPaths):
-        """
-        Before the model-fit via the non-linear search begins, this routine saves attributes of the `Analysis` object
-        to the `pickles` folder such that they can be loaded after the analysis using PyAutoFit's database and
-        aggregator tools.
-
-        For this analysis the following are output:
-
-        - The 1D dataset (data / noise-map / pre cti data / layout / settings etc.).
-        - The mask applied to the dataset.
-        - The clocker used for modeling / clocking CTI.
-        - The settings used for modeling / clocking CTI.
-        - The full 1D dataset (e.g. unmasked, used for visualizariton).
-
-        It is common for these attributes to be loaded by many of the template aggregator functions given in the
-        `aggregator` modules. For example, when using the database tools to reperform a fit, this will by default
-        load the dataset, settings and other attributes necessary to perform a fit using the attributes output by
-        this function.
-
-        Parameters
-        ----------
-        paths
-            The PyAutoFit paths object which manages all paths, e.g. where the non-linear search outputs are stored,
-            visualization,and the pickled objects used by the aggregator output by this function.
-        """
-
-<<<<<<< HEAD
-        def output_dataset(dataset, prefix):
-            paths.save_fits(
-                name="data",
-                hdu=dataset.data.hdu_for_output,
-                prefix=prefix,
-            )
-            paths.save_fits(
-                name="noise_map",
-                hdu=dataset.noise_map.hdu_for_output,
-                prefix=prefix,
-            )
-            paths.save_fits(
-                name="pre_cti_data",
-                hdu=dataset.pre_cti_data.hdu_for_output,
-                prefix=prefix,
-=======
-        self.dataset.output_to_fits(
-            data_path=dataset_path / "data.fits",
-            noise_map_path=dataset_path / "noise_map.fits",
-            pre_cti_data_path=dataset_path / "pre_cti_data.fits",
-            overwrite=True,
-        )
-        output_to_json(
-            self.dataset.layout,
-            file_path=dataset_path / "layout.json",
-        )
-        self.dataset.mask.output_to_fits(
-            file_path=dataset_path / "mask.fits", overwrite=True
-        )
-
-        if self.dataset_full is not None:
-            dataset_path = paths._files_path / "dataset_full"
-
-            self.dataset_full.output_to_fits(
-                data_path=dataset_path / "data.fits",
-                noise_map_path=dataset_path / "noise_map.fits",
-                pre_cti_data_path=dataset_path / "pre_cti_data.fits",
-                overwrite=True,
-            )
-            output_to_json(
-                self.dataset_full.layout,
-                file_path=dataset_path / "layout.json",
->>>>>>> 40a8805a
-            )
-            paths.save_fits(
-                name="mask",
-                hdu=dataset.mask.hdu_for_output,
-                prefix=prefix,
-            )
-            paths.save_json(
-                name="layout",
-                object_dict=to_dict(dataset.layout),
-                prefix=prefix,
-            )
-
-        output_dataset(dataset=self.dataset, prefix="dataset")
-
-        if self.dataset_full is not None:
-            output_dataset(dataset=self.dataset_full, prefix="dataset_full")
-
-        paths.save_json(
-            name="clocker",
-            object_dict=to_dict(self.clocker),
-        )
-
-<<<<<<< HEAD
-        paths.save_json(
-            name="settings_cti",
-            object_dict=to_dict(self.settings_cti),
-=======
-        output_to_json(self.clocker, file_path=paths._files_path / "clocker.json")
-        output_to_json(
-            self.settings_cti, file_path=paths._files_path / "settings_cti.json"
->>>>>>> 40a8805a
-        )
-
-    def in_ascending_fpr_order_from(self, quantity_list, fpr_value_list):
-        if not conf.instance["visualize"]["general"]["general"][
-            "subplot_ascending_fpr"
-        ]:
-            return quantity_list
-
-        indexes = sorted(range(len(fpr_value_list)), key=lambda k: fpr_value_list[k])
-
-        return [quantity_list[i] for i in indexes]
-
-    def visualize_before_fit(self, paths: af.DirectoryPaths, model: af.Collection):
-        region_list = self.region_list_from()
-
-        visualizer = VisualizerDataset1D(visualize_path=paths.image_path)
-        visualizer.visualize_dataset(dataset=self.dataset)
-        visualizer.visualize_dataset_regions(
-            dataset=self.dataset, region_list=region_list
-        )
-
-        if self.dataset_full is not None:
-            visualizer.visualize_dataset(
-                dataset=self.dataset_full, folder_suffix="_full"
-            )
-            visualizer.visualize_dataset_regions(
-                dataset=self.dataset_full,
-                region_list=region_list,
-                folder_suffix="_full",
-            )
-
-    def visualize_before_fit_combined(
-        self, analyses, paths: af.DirectoryPaths, model: af.Collection
-    ):
-        if analyses is None:
-            return
-
-        visualizer = VisualizerDataset1D(visualize_path=paths.image_path)
-
-        region_list = self.region_list_from()
-
-        dataset_list = [analysis.dataset for analysis in analyses]
-        fpr_value_list = [dataset.fpr_value for dataset in dataset_list]
-
-        dataset_list = self.in_ascending_fpr_order_from(
-            quantity_list=dataset_list,
-            fpr_value_list=fpr_value_list,
-        )
-
-        visualizer.visualize_dataset_combined(
-            dataset_list=dataset_list,
-        )
-        visualizer.visualize_dataset_regions_combined(
-            dataset_list=dataset_list,
-            region_list=region_list,
-        )
-
-        if self.dataset_full is not None:
-            dataset_full_list = [analysis.dataset_full for analysis in analyses]
-
-            dataset_full_list = self.in_ascending_fpr_order_from(
-                quantity_list=dataset_full_list,
-                fpr_value_list=fpr_value_list,
-            )
-
-            visualizer.visualize_dataset_combined(
-                dataset_list=dataset_full_list, folder_suffix="_full"
-            )
-            visualizer.visualize_dataset_regions_combined(
-                dataset_list=dataset_full_list,
-                region_list=region_list,
-                folder_suffix="_full",
-            )
-
-    def visualize(
-        self,
-        paths: af.DirectoryPaths,
-        instance: af.ModelInstance,
-        during_analysis: bool,
-    ):
-        region_list = self.region_list_from()
-
-        visualizer = VisualizerDataset1D(visualize_path=paths.image_path)
-
-        fit = self.fit_via_instance_from(instance=instance)
-        visualizer.visualize_fit(fit=fit, during_analysis=during_analysis)
-        visualizer.visualize_fit_regions(
-            fit=fit, region_list=region_list, during_analysis=during_analysis
-        )
-
-        if self.dataset_full is not None:
-            fit = self.fit_via_instance_and_dataset_from(
-                instance=instance, dataset=self.dataset_full
-            )
-            visualizer.visualize_fit(fit=fit, during_analysis=during_analysis)
-            visualizer.visualize_fit_regions(
-                fit=fit, region_list=region_list, during_analysis=during_analysis
-            )
-
-    def visualize_combined(
-        self,
-        analyses: List["AnalysisDataset1D"],
-        paths: af.DirectoryPaths,
-        instance: af.ModelInstance,
-        during_analysis: bool,
-    ):
-        if analyses is None:
-            return
-
-        fit_list = [
-            analysis.fit_via_instance_from(instance=instance) for analysis in analyses
-        ]
-
-        fpr_value_list = [fit.dataset.fpr_value for fit in fit_list]
-
-        fit_list = self.in_ascending_fpr_order_from(
-            quantity_list=fit_list,
-            fpr_value_list=fpr_value_list,
-        )
-
-        region_list = self.region_list_from()
-
-        visualizer = VisualizerDataset1D(visualize_path=paths.image_path)
-        visualizer.visualize_fit_combined(
-            fit_list=fit_list, during_analysis=during_analysis
-        )
-        visualizer.visualize_fit_region_combined(
-            fit_list=fit_list,
-            region_list=region_list,
-            during_analysis=during_analysis,
-        )
-
-        if self.dataset_full is not None:
-            fit_full_list = [
-                analysis.fit_via_instance_and_dataset_from(
-                    instance=instance, dataset=analysis.dataset_full
-                )
-                for analysis in analyses
-            ]
-
-            fit_full_list = self.in_ascending_fpr_order_from(
-                quantity_list=fit_full_list,
-                fpr_value_list=fpr_value_list,
-            )
-
-            visualizer.visualize_fit_combined(
-                fit_list=fit_full_list, during_analysis=during_analysis
-            )
-            visualizer.visualize_fit_region_combined(
-                fit_list=fit_full_list,
-                region_list=region_list,
-                during_analysis=during_analysis,
-            )
-
-    def make_result(
-        self,
-        samples: af.SamplesPDF,
-    ) -> ResultDataset1D:
-        return ResultDataset1D(samples=samples, analysis=self)
+from typing import List, Optional
+
+from autoconf import conf
+from autoconf.dictable import to_dict
+
+import autofit as af
+from autoconf.dictable import output_to_json
+
+from autocti.dataset_1d.dataset_1d.dataset_1d import Dataset1D
+from autocti.dataset_1d.fit import FitDataset1D
+from autocti.dataset_1d.model.visualizer import VisualizerDataset1D
+from autocti.dataset_1d.model.result import ResultDataset1D
+from autocti.model.settings import SettingsCTI1D
+from autocti.clocker.one_d import Clocker1D
+
+
+class AnalysisDataset1D(af.Analysis):
+    def __init__(
+        self,
+        dataset: Dataset1D,
+        clocker: Clocker1D,
+        settings_cti: SettingsCTI1D = SettingsCTI1D(),
+        dataset_full: Optional[Dataset1D] = None,
+    ):
+        """
+        Fits a CTI model to a 1D CTI dataset via a non-linear search.
+
+        The `Analysis` class defines the `log_likelihood_function` which fits the model to the dataset and returns the
+        log likelihood value defining how well the model fitted the data.
+
+        It handles many other tasks, such as visualization, outputting results to hard-disk and storing results in
+        a format that can be loaded after the model-fit is complete.
+
+        This class is used for model-fits which fit a CTI model via a `CTI1D` object to a charge injection
+        imaging dataset.
+
+        Parameters
+        ----------
+        dataset
+            The 1D CTI dataset that the model is fitted to.
+        clocker
+            The CTI arctic clocker used by the non-linear search and model-fit.
+        settings_cti
+            The settings controlling aspects of the CTI model in this model-fit.
+        dataset_full
+            The full dataset, which is visualized separate from the `dataset` that is fitted, which for example may
+            not have the FPR masked and thus enable visualization of the FPR.
+        """
+        super().__init__()
+
+        self.dataset = dataset
+        self.clocker = clocker
+        self.settings_cti = settings_cti
+        self.dataset_full = dataset_full
+
+    def region_list_from(self) -> List:
+        return ["fpr", "eper"]
+
+    def modify_before_fit(self, paths: af.DirectoryPaths, model: af.Collection):
+        """
+        This function is called immediately before the non-linear search begins and performs final tasks and checks
+        before it begins.
+
+        This function:
+
+         1) Visualizes the 1D dataset, which does not change during the analysis and thus can be done once.
+
+        Parameters
+        ----------
+        paths
+            The PyAutoFit paths object which manages all paths, e.g. where the non-linear search outputs are stored,
+            visualization and the pickled objects used by the aggregator output by this function.
+        model
+            The PyAutoFit model object, which includes model components representing the galaxies that are fitted to
+            the imaging data.
+        """
+
+        if paths.is_complete:
+            return self
+
+        return self
+
+    def log_likelihood_function(self, instance: af.ModelInstance) -> float:
+        """
+        Determine the fitness of a particular model
+
+        Parameters
+        ----------
+        instance
+
+        Returns
+        -------
+        fit: Fit
+            How fit the model is and the model
+        """
+
+        self.settings_cti.check_total_density_within_range(traps=instance.cti.trap_list)
+
+        fit = self.fit_via_instance_from(instance=instance)
+
+        return fit.log_likelihood
+
+    def fit_via_instance_and_dataset_from(
+        self, instance: af.ModelInstance, dataset: Dataset1D
+    ) -> FitDataset1D:
+        post_cti_data = self.clocker.add_cti(
+            data=dataset.pre_cti_data, cti=instance.cti
+        )
+
+        return FitDataset1D(dataset=dataset, post_cti_data=post_cti_data)
+
+    def fit_via_instance_from(self, instance: af.ModelInstance) -> FitDataset1D:
+        return self.fit_via_instance_and_dataset_from(
+            instance=instance, dataset=self.dataset
+        )
+
+    def save_attributes(self, paths: af.DirectoryPaths):
+        """
+        Before the model-fit via the non-linear search begins, this routine saves attributes of the `Analysis` object
+        to the `pickles` folder such that they can be loaded after the analysis using PyAutoFit's database and
+        aggregator tools.
+
+        For this analysis the following are output:
+
+        - The 1D dataset (data / noise-map / pre cti data / layout / settings etc.).
+        - The mask applied to the dataset.
+        - The clocker used for modeling / clocking CTI.
+        - The settings used for modeling / clocking CTI.
+        - The full 1D dataset (e.g. unmasked, used for visualizariton).
+
+        It is common for these attributes to be loaded by many of the template aggregator functions given in the
+        `aggregator` modules. For example, when using the database tools to reperform a fit, this will by default
+        load the dataset, settings and other attributes necessary to perform a fit using the attributes output by
+        this function.
+
+        Parameters
+        ----------
+        paths
+            The PyAutoFit paths object which manages all paths, e.g. where the non-linear search outputs are stored,
+            visualization,and the pickled objects used by the aggregator output by this function.
+        """
+
+        def output_dataset(dataset, prefix):
+            paths.save_fits(
+                name="data",
+                hdu=dataset.data.hdu_for_output,
+                prefix=prefix,
+            )
+            paths.save_fits(
+                name="noise_map",
+                hdu=dataset.noise_map.hdu_for_output,
+                prefix=prefix,
+            )
+            paths.save_fits(
+                name="pre_cti_data",
+                hdu=dataset.pre_cti_data.hdu_for_output,
+                prefix=prefix,
+            )
+            paths.save_fits(
+                name="mask",
+                hdu=dataset.mask.hdu_for_output,
+                prefix=prefix,
+            )
+            paths.save_json(
+                name="layout",
+                object_dict=to_dict(dataset.layout),
+                prefix=prefix,
+            )
+
+        output_dataset(dataset=self.dataset, prefix="dataset")
+
+        if self.dataset_full is not None:
+            output_dataset(dataset=self.dataset_full, prefix="dataset_full")
+
+        paths.save_json(
+            name="clocker",
+            object_dict=to_dict(self.clocker),
+        )
+
+        paths.save_json(
+            name="settings_cti",
+            object_dict=to_dict(self.settings_cti),
+        )
+
+    def in_ascending_fpr_order_from(self, quantity_list, fpr_value_list):
+        if not conf.instance["visualize"]["general"]["general"][
+            "subplot_ascending_fpr"
+        ]:
+            return quantity_list
+
+        indexes = sorted(range(len(fpr_value_list)), key=lambda k: fpr_value_list[k])
+
+        return [quantity_list[i] for i in indexes]
+
+    def visualize_before_fit(self, paths: af.DirectoryPaths, model: af.Collection):
+        region_list = self.region_list_from()
+
+        visualizer = VisualizerDataset1D(visualize_path=paths.image_path)
+        visualizer.visualize_dataset(dataset=self.dataset)
+        visualizer.visualize_dataset_regions(
+            dataset=self.dataset, region_list=region_list
+        )
+
+        if self.dataset_full is not None:
+            visualizer.visualize_dataset(
+                dataset=self.dataset_full, folder_suffix="_full"
+            )
+            visualizer.visualize_dataset_regions(
+                dataset=self.dataset_full,
+                region_list=region_list,
+                folder_suffix="_full",
+            )
+
+    def visualize_before_fit_combined(
+        self, analyses, paths: af.DirectoryPaths, model: af.Collection
+    ):
+        if analyses is None:
+            return
+
+        visualizer = VisualizerDataset1D(visualize_path=paths.image_path)
+
+        region_list = self.region_list_from()
+
+        dataset_list = [analysis.dataset for analysis in analyses]
+        fpr_value_list = [dataset.fpr_value for dataset in dataset_list]
+
+        dataset_list = self.in_ascending_fpr_order_from(
+            quantity_list=dataset_list,
+            fpr_value_list=fpr_value_list,
+        )
+
+        visualizer.visualize_dataset_combined(
+            dataset_list=dataset_list,
+        )
+        visualizer.visualize_dataset_regions_combined(
+            dataset_list=dataset_list,
+            region_list=region_list,
+        )
+
+        if self.dataset_full is not None:
+            dataset_full_list = [analysis.dataset_full for analysis in analyses]
+
+            dataset_full_list = self.in_ascending_fpr_order_from(
+                quantity_list=dataset_full_list,
+                fpr_value_list=fpr_value_list,
+            )
+
+            visualizer.visualize_dataset_combined(
+                dataset_list=dataset_full_list, folder_suffix="_full"
+            )
+            visualizer.visualize_dataset_regions_combined(
+                dataset_list=dataset_full_list,
+                region_list=region_list,
+                folder_suffix="_full",
+            )
+
+    def visualize(
+        self,
+        paths: af.DirectoryPaths,
+        instance: af.ModelInstance,
+        during_analysis: bool,
+    ):
+        region_list = self.region_list_from()
+
+        visualizer = VisualizerDataset1D(visualize_path=paths.image_path)
+
+        fit = self.fit_via_instance_from(instance=instance)
+        visualizer.visualize_fit(fit=fit, during_analysis=during_analysis)
+        visualizer.visualize_fit_regions(
+            fit=fit, region_list=region_list, during_analysis=during_analysis
+        )
+
+        if self.dataset_full is not None:
+            fit = self.fit_via_instance_and_dataset_from(
+                instance=instance, dataset=self.dataset_full
+            )
+            visualizer.visualize_fit(fit=fit, during_analysis=during_analysis)
+            visualizer.visualize_fit_regions(
+                fit=fit, region_list=region_list, during_analysis=during_analysis
+            )
+
+    def visualize_combined(
+        self,
+        analyses: List["AnalysisDataset1D"],
+        paths: af.DirectoryPaths,
+        instance: af.ModelInstance,
+        during_analysis: bool,
+    ):
+        if analyses is None:
+            return
+
+        fit_list = [
+            analysis.fit_via_instance_from(instance=instance) for analysis in analyses
+        ]
+
+        fpr_value_list = [fit.dataset.fpr_value for fit in fit_list]
+
+        fit_list = self.in_ascending_fpr_order_from(
+            quantity_list=fit_list,
+            fpr_value_list=fpr_value_list,
+        )
+
+        region_list = self.region_list_from()
+
+        visualizer = VisualizerDataset1D(visualize_path=paths.image_path)
+        visualizer.visualize_fit_combined(
+            fit_list=fit_list, during_analysis=during_analysis
+        )
+        visualizer.visualize_fit_region_combined(
+            fit_list=fit_list,
+            region_list=region_list,
+            during_analysis=during_analysis,
+        )
+
+        if self.dataset_full is not None:
+            fit_full_list = [
+                analysis.fit_via_instance_and_dataset_from(
+                    instance=instance, dataset=analysis.dataset_full
+                )
+                for analysis in analyses
+            ]
+
+            fit_full_list = self.in_ascending_fpr_order_from(
+                quantity_list=fit_full_list,
+                fpr_value_list=fpr_value_list,
+            )
+
+            visualizer.visualize_fit_combined(
+                fit_list=fit_full_list, during_analysis=during_analysis
+            )
+            visualizer.visualize_fit_region_combined(
+                fit_list=fit_full_list,
+                region_list=region_list,
+                during_analysis=during_analysis,
+            )
+
+    def make_result(
+        self,
+        samples: af.SamplesPDF,
+    ) -> ResultDataset1D:
+        return ResultDataset1D(samples=samples, analysis=self)