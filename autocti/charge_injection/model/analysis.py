import logging
from typing import List, Optional

from autoconf import conf
from autoconf.dictable import to_dict

import autoarray as aa
import autofit as af
from autoconf.dictable import output_to_json

from autocti.charge_injection.imaging.imaging import ImagingCI
from autocti.charge_injection.fit import FitImagingCI
from autocti.charge_injection.model.visualizer import VisualizerImagingCI
from autocti.charge_injection.model.result import ResultImagingCI
from autocti.clocker.two_d import Clocker2D
from autocti.charge_injection.hyper import HyperCINoiseCollection
from autocti.model.settings import SettingsCTI2D
from autocti.preloads import Preloads

from autocti import exc

logger = logging.getLogger(__name__)

logger.setLevel(level="INFO")


class AnalysisImagingCI(af.Analysis):
    def __init__(
        self,
        dataset: ImagingCI,
        clocker: Clocker2D,
        settings_cti: SettingsCTI2D = SettingsCTI2D(),
        dataset_full: Optional[ImagingCI] = None,
    ):
        """
        Fits a CTI model to a charge injection imaging dataset via a non-linear search.

        The `Analysis` class defines the `log_likelihood_function` which fits the model to the dataset and returns the
        log likelihood value defining how well the model fitted the data.

        It handles many other tasks, such as visualization, outputting results to hard-disk and storing results in
        a format that can be loaded after the model-fit is complete.

        This class is used for model-fits which fit a CTI model via a `CTI2D` object to a charge injection
        imaging dataset.

        Parameters
        ----------
        dataset
            The charge injection dataset that the model is fitted to.
        clocker
            The CTI arctic clocker used by the non-linear search and model-fit.
        settings_cti
            The settings controlling aspects of the CTI model in this model-fit.
        dataset_full
            The full dataset, which is visualized separate from the `dataset` that is fitted, which for example may
            not have the FPR masked and thus enable visualization of the FPR.
        """
        super().__init__()

        self.dataset = dataset
        self.clocker = clocker
        self.settings_cti = settings_cti
        self.dataset_full = dataset_full

        self.preloads = Preloads()

        parallel_fast_index_list = None
        parallel_fast_column_lists = None

        serial_fast_index_list = None
        serial_fast_row_lists = None

        if self.clocker.parallel_fast_mode and not self.clocker.serial_fast_mode:
            (
                parallel_fast_index_list,
                parallel_fast_column_lists,
            ) = clocker.fast_indexes_from(data=dataset.pre_cti_data, for_parallel=True)

        elif not self.clocker.parallel_fast_mode and self.clocker.serial_fast_mode:
            serial_fast_index_list, serial_fast_row_lists = clocker.fast_indexes_from(
                data=dataset.pre_cti_data, for_parallel=False
            )

        elif self.clocker.parallel_fast_mode and self.clocker.serial_fast_mode:
            raise exc.ClockerException(
                "Both parallel fast model and serial fast mode cannot be turned on.\n"
                "Only switch on parallel fast mode for parallel + serial clocking."
            )

        self.preloads = Preloads(
            parallel_fast_index_list=parallel_fast_index_list,
            parallel_fast_column_lists=parallel_fast_column_lists,
            serial_fast_index_list=serial_fast_index_list,
            serial_fast_row_lists=serial_fast_row_lists,
        )

    def region_list_from(self, model: af.Collection) -> List:
        """
        Inspects the CTI model and determines which regions are fitted for and therefore should be visualized.

        For example, if the model only includes parallel CTI, the serial regions are not fitted for and thus are not
        visualized.

        Parameters
        ----------
        model
            The CTI model, composed via PyAutoFit, which represents the parallel and serial CTI model compoenents
            fitted for by the non-linear search.

        Returns
        -------
        A list of the regions fitted for by the model and therefore visualized.

        """
        if model.cti.serial_ccd is None:
            return ["parallel_fpr", "parallel_eper"]
        elif model.cti.parallel_ccd is None:
            return ["serial_fpr", "serial_eper"]
        return ["parallel_fpr", "parallel_eper", "serial_fpr", "serial_eper"]

    def modify_before_fit(self, paths: af.DirectoryPaths, model: af.Collection):
        """
        This function is called immediately before the non-linear search begins and performs final tasks and checks
        before it begins.

        This function:

         1) Visualizes the charge injection imaging dataset, which does not change during the analysis and thus can be
            done once.

         2) Checks if the noise-map is fixed (it is not if hyper functionality is on), and if it is fixed it
            sets the noise-normalization to the preloads for computational speed.

        Parameters
        ----------
        paths
            The PyAutoFit paths object which manages all paths, e.g. where the non-linear search outputs are stored,
            visualization and the pickled objects used by the aggregator output by this function.
        model
            The PyAutoFit model object, which includes model components representing the galaxies that are fitted to
            the imaging data.
        """

        if paths.is_complete:
            return self

        if not model.has(HyperCINoiseCollection):
            noise_normalization = aa.util.fit.noise_normalization_with_mask_from(
                noise_map=self.dataset.noise_map, mask=self.dataset.mask
            )

            self.preloads.noise_normalization = noise_normalization

            logger.info(
                "PRELOADS - Noise Normalization preloaded for model-fit (noise-map is fixed)."
            )

        return self

    def log_likelihood_function(self, instance: af.ModelInstance) -> float:
        """
        Determine the fitness of a particular model

        Parameters
        ----------
        instance

        Returns
        -------
        fit: Fit
            How fit the model is and the model
        """

        self.settings_cti.check_total_density_within_range(
            parallel_traps=instance.cti.parallel_trap_list,
            serial_traps=instance.cti.serial_trap_list,
        )

        fit = self.fit_via_instance_and_dataset_from(
            instance=instance, dataset=self.dataset, hyper_noise_scale=True
        )

        return fit.figure_of_merit

    def fit_via_instance_and_dataset_from(
        self,
        instance: af.ModelInstance,
        dataset: ImagingCI,
        hyper_noise_scale: bool = True,
    ) -> FitImagingCI:
        hyper_noise_scalar_dict = None

        if hyper_noise_scale and hasattr(instance, "hyper_noise"):
            hyper_noise_scalar_dict = instance.hyper_noise.as_dict

        post_cti_data = self.clocker.add_cti(
            data=dataset.pre_cti_data, cti=instance.cti, preloads=self.preloads
        )

        return FitImagingCI(
            dataset=dataset,
            post_cti_data=post_cti_data,
            hyper_noise_scalar_dict=hyper_noise_scalar_dict,
            preloads=self.preloads,
        )

    def fit_via_instance_from(
        self, instance: af.ModelInstance, hyper_noise_scale: bool = True
    ) -> FitImagingCI:
        return self.fit_via_instance_and_dataset_from(
            instance=instance,
            dataset=self.dataset,
            hyper_noise_scale=hyper_noise_scale,
        )

    def save_attributes(self, paths: af.DirectoryPaths):
        """
        Before the model-fit via the non-linear search begins, this routine saves attributes of the `Analysis` object
        to the `pickles` folder such that they can be loaded after the analysis using PyAutoFit's database and
        aggregator tools.

        For this analysis the following are output:

        - The charge injection dataset (data / noise-map / pre cti data / cosmic ray map / layout / settings etc.).
        - The mask applied to the dataset.
        - The clocker used for modeling / clocking CTI.
        - The settings used for modeling / clocking CTI.
        - The full 1D dataset (e.g. unmasked, used for visualizariton).

        It is common for these attributes to be loaded by many of the template aggregator functions given in the
        `aggregator` modules. For example, when using the database tools to reperform a fit, this will by default
        load the dataset, settings and other attributes necessary to perform a fit using the attributes output by
        this function.

        Parameters
        ----------
        paths
            The PyAutoFit paths object which manages all paths, e.g. where the non-linear search outputs are stored,
            visualization,and the pickled objects used by the aggregator output by this function.
        """

<<<<<<< HEAD
        paths.save_json(
            name="clocker",
            object_dict=to_dict(self.clocker),
        )

        paths.save_json(
            name="settings_cti",
            object_dict=to_dict(self.settings_cti),
=======
        output_to_json(self.clocker, file_path=paths._files_path / "clocker.json")
        output_to_json(
            self.settings_cti, file_path=paths._files_path / "settings_cti.json"
        )

        if conf.instance["visualize"]["plots"]["combined_only"]:
            return

        dataset_path = paths._files_path / "dataset"

        self.dataset.output_to_fits(
            data_path=dataset_path / "data.fits",
            noise_map_path=dataset_path / "noise_map.fits",
            pre_cti_data_path=dataset_path / "pre_cti_data.fits",
            cosmic_ray_map_path=dataset_path / "cosmic_ray_map.fits",
            overwrite=True,
        )
        output_to_json(
            self.dataset.layout,
            file_path=dataset_path / "layout.json",
>>>>>>> 40a8805a
        )

        if conf.instance["visualize"]["plots"]["combined_only"]:
            return

        def output_dataset(dataset, prefix):
            paths.save_fits(
                name="data",
                hdu=dataset.data.hdu_for_output,
                prefix=prefix,
            )
<<<<<<< HEAD
            paths.save_fits(
                name="noise_map",
                hdu=dataset.noise_map.hdu_for_output,
                prefix=prefix,
            )
            paths.save_fits(
                name="pre_cti_data",
                hdu=dataset.pre_cti_data.hdu_for_output,
                prefix=prefix,
            )
            paths.save_json(
                name="layout",
                object_dict=to_dict(dataset.layout),
                prefix=prefix,
            )
            paths.save_fits(
                name="mask",
                hdu=dataset.mask.hdu_for_output,
                prefix=prefix,
=======

            output_to_json(
                self.dataset.layout,
                file_path=dataset_path / "layout.json",
>>>>>>> 40a8805a
            )

            if self.dataset.settings_dict is not None:
                paths.save_json(
                    name="settings_dict",
                    object_dict=self.dataset.settings_dict,
                    prefix="dataset",
                )

        output_dataset(dataset=self.dataset, prefix="dataset")

        if self.dataset_full is not None:
            output_dataset(dataset=self.dataset_full, prefix="dataset_full")

    def in_ascending_fpr_order_from(self, quantity_list, fpr_value_list):
        if not conf.instance["visualize"]["general"]["general"][
            "subplot_ascending_fpr"
        ]:
            return quantity_list

        indexes = sorted(range(len(fpr_value_list)), key=lambda k: fpr_value_list[k])

        return [quantity_list[i] for i in indexes]

    def visualize_before_fit(self, paths: af.DirectoryPaths, model: af.Collection):
        if conf.instance["visualize"]["plots"]["combined_only"]:
            return

        visualizer = VisualizerImagingCI(visualize_path=paths.image_path)

        region_list = self.region_list_from(model=model)

        if conf.instance["visualize"]["plots"]["dataset"]["fpr_non_uniformity"]:
            region_list += ["fpr_non_uniformity"]

        visualizer.visualize_dataset(dataset=self.dataset)
        visualizer.visualize_dataset_regions(
            dataset=self.dataset, region_list=region_list
        )

        if self.dataset_full is not None:
            visualizer.visualize_dataset(
                dataset=self.dataset_full, folder_suffix="_full"
            )
            visualizer.visualize_dataset_regions(
                dataset=self.dataset_full,
                region_list=region_list,
                folder_suffix="_full",
            )

    def visualize_before_fit_combined(
        self, analyses, paths: af.DirectoryPaths, model: af.Collection
    ):
        if analyses is None:
            return

        visualizer = VisualizerImagingCI(visualize_path=paths.image_path)

        region_list = self.region_list_from(model=model)

        if conf.instance["visualize"]["plots"]["dataset"]["fpr_non_uniformity"]:
            region_list += ["fpr_non_uniformity"]

        dataset_list = [analysis.dataset for analysis in analyses]
        fpr_value_list = [dataset.fpr_value for dataset in dataset_list]

        dataset_list = self.in_ascending_fpr_order_from(
            quantity_list=dataset_list,
            fpr_value_list=fpr_value_list,
        )

        visualizer.visualize_dataset_combined(
            dataset_list=dataset_list,
        )

        visualizer.visualize_dataset_regions_combined(
            dataset_list=dataset_list,
            region_list=region_list,
        )

        if self.dataset_full is not None:
            dataset_full_list = [analysis.dataset_full for analysis in analyses]

            dataset_full_list = self.in_ascending_fpr_order_from(
                quantity_list=dataset_full_list,
                fpr_value_list=fpr_value_list,
            )

            visualizer.visualize_dataset_combined(
                dataset_list=dataset_full_list,
                folder_suffix="_full",
                filename_suffix="_full",
            )
            visualizer.visualize_dataset_regions_combined(
                dataset_list=dataset_full_list,
                region_list=region_list,
                folder_suffix="_full",
                filename_suffix="_full",
            )

    def visualize(
        self,
        paths: af.DirectoryPaths,
        instance: af.ModelInstance,
        during_analysis: bool,
    ):
        if conf.instance["visualize"]["plots"]["combined_only"]:
            return

        fit = self.fit_via_instance_from(instance=instance)
        region_list = self.region_list_from(model=instance)

        visualizer = VisualizerImagingCI(visualize_path=paths.image_path)
        visualizer.visualize_fit(fit=fit, during_analysis=during_analysis)
        visualizer.visualize_fit_1d_regions(
            fit=fit, during_analysis=during_analysis, region_list=region_list
        )

        if self.dataset_full is not None:
            fit_full = self.fit_via_instance_and_dataset_from(
                instance=instance, dataset=self.dataset_full
            )

            visualizer.visualize_fit(
                fit=fit_full, during_analysis=during_analysis, folder_suffix="_full"
            )
            visualizer.visualize_fit_1d_regions(
                fit=fit_full,
                during_analysis=during_analysis,
                region_list=region_list,
                folder_suffix="_full",
            )

    def visualize_combined(
        self,
        analyses: List["AnalysisImagingCI"],
        paths: af.DirectoryPaths,
        instance: af.ModelInstance,
        during_analysis: bool,
    ):
        fit_list = [
            analysis.fit_via_instance_from(instance=instance) for analysis in analyses
        ]

        fpr_value_list = [fit.dataset.fpr_value for fit in fit_list]

        fit_list = self.in_ascending_fpr_order_from(
            quantity_list=fit_list,
            fpr_value_list=fpr_value_list,
        )

        region_list = self.region_list_from(model=instance)

        visualizer = VisualizerImagingCI(visualize_path=paths.image_path)
        visualizer.visualize_fit_combined(
            fit_list=fit_list, during_analysis=during_analysis
        )
        visualizer.visualize_fit_1d_regions_combined(
            fit_list=fit_list,
            region_list=region_list,
            during_analysis=during_analysis,
        )

        if self.dataset_full is not None:
            fit_full_list = [
                analysis.fit_via_instance_and_dataset_from(
                    instance=instance, dataset=analysis.dataset_full
                )
                for analysis in analyses
            ]

            fit_full_list = self.in_ascending_fpr_order_from(
                quantity_list=fit_full_list,
                fpr_value_list=fpr_value_list,
            )

            visualizer.visualize_fit_combined(
                fit_list=fit_full_list,
                during_analysis=during_analysis,
                folder_suffix="_full",
            )
            visualizer.visualize_fit_1d_regions_combined(
                fit_list=fit_full_list,
                region_list=region_list,
                during_analysis=during_analysis,
                folder_suffix="_full",
            )

    def make_result(
        self,
        samples: af.SamplesPDF,
    ) -> ResultImagingCI:
        return ResultImagingCI(samples=samples, analysis=self)
<|MERGE_RESOLUTION|>--- conflicted
+++ resolved
@@ -1,503 +1,473 @@
-import logging
-from typing import List, Optional
-
-from autoconf import conf
-from autoconf.dictable import to_dict
-
-import autoarray as aa
-import autofit as af
-from autoconf.dictable import output_to_json
-
-from autocti.charge_injection.imaging.imaging import ImagingCI
-from autocti.charge_injection.fit import FitImagingCI
-from autocti.charge_injection.model.visualizer import VisualizerImagingCI
-from autocti.charge_injection.model.result import ResultImagingCI
-from autocti.clocker.two_d import Clocker2D
-from autocti.charge_injection.hyper import HyperCINoiseCollection
-from autocti.model.settings import SettingsCTI2D
-from autocti.preloads import Preloads
-
-from autocti import exc
-
-logger = logging.getLogger(__name__)
-
-logger.setLevel(level="INFO")
-
-
-class AnalysisImagingCI(af.Analysis):
-    def __init__(
-        self,
-        dataset: ImagingCI,
-        clocker: Clocker2D,
-        settings_cti: SettingsCTI2D = SettingsCTI2D(),
-        dataset_full: Optional[ImagingCI] = None,
-    ):
-        """
-        Fits a CTI model to a charge injection imaging dataset via a non-linear search.
-
-        The `Analysis` class defines the `log_likelihood_function` which fits the model to the dataset and returns the
-        log likelihood value defining how well the model fitted the data.
-
-        It handles many other tasks, such as visualization, outputting results to hard-disk and storing results in
-        a format that can be loaded after the model-fit is complete.
-
-        This class is used for model-fits which fit a CTI model via a `CTI2D` object to a charge injection
-        imaging dataset.
-
-        Parameters
-        ----------
-        dataset
-            The charge injection dataset that the model is fitted to.
-        clocker
-            The CTI arctic clocker used by the non-linear search and model-fit.
-        settings_cti
-            The settings controlling aspects of the CTI model in this model-fit.
-        dataset_full
-            The full dataset, which is visualized separate from the `dataset` that is fitted, which for example may
-            not have the FPR masked and thus enable visualization of the FPR.
-        """
-        super().__init__()
-
-        self.dataset = dataset
-        self.clocker = clocker
-        self.settings_cti = settings_cti
-        self.dataset_full = dataset_full
-
-        self.preloads = Preloads()
-
-        parallel_fast_index_list = None
-        parallel_fast_column_lists = None
-
-        serial_fast_index_list = None
-        serial_fast_row_lists = None
-
-        if self.clocker.parallel_fast_mode and not self.clocker.serial_fast_mode:
-            (
-                parallel_fast_index_list,
-                parallel_fast_column_lists,
-            ) = clocker.fast_indexes_from(data=dataset.pre_cti_data, for_parallel=True)
-
-        elif not self.clocker.parallel_fast_mode and self.clocker.serial_fast_mode:
-            serial_fast_index_list, serial_fast_row_lists = clocker.fast_indexes_from(
-                data=dataset.pre_cti_data, for_parallel=False
-            )
-
-        elif self.clocker.parallel_fast_mode and self.clocker.serial_fast_mode:
-            raise exc.ClockerException(
-                "Both parallel fast model and serial fast mode cannot be turned on.\n"
-                "Only switch on parallel fast mode for parallel + serial clocking."
-            )
-
-        self.preloads = Preloads(
-            parallel_fast_index_list=parallel_fast_index_list,
-            parallel_fast_column_lists=parallel_fast_column_lists,
-            serial_fast_index_list=serial_fast_index_list,
-            serial_fast_row_lists=serial_fast_row_lists,
-        )
-
-    def region_list_from(self, model: af.Collection) -> List:
-        """
-        Inspects the CTI model and determines which regions are fitted for and therefore should be visualized.
-
-        For example, if the model only includes parallel CTI, the serial regions are not fitted for and thus are not
-        visualized.
-
-        Parameters
-        ----------
-        model
-            The CTI model, composed via PyAutoFit, which represents the parallel and serial CTI model compoenents
-            fitted for by the non-linear search.
-
-        Returns
-        -------
-        A list of the regions fitted for by the model and therefore visualized.
-
-        """
-        if model.cti.serial_ccd is None:
-            return ["parallel_fpr", "parallel_eper"]
-        elif model.cti.parallel_ccd is None:
-            return ["serial_fpr", "serial_eper"]
-        return ["parallel_fpr", "parallel_eper", "serial_fpr", "serial_eper"]
-
-    def modify_before_fit(self, paths: af.DirectoryPaths, model: af.Collection):
-        """
-        This function is called immediately before the non-linear search begins and performs final tasks and checks
-        before it begins.
-
-        This function:
-
-         1) Visualizes the charge injection imaging dataset, which does not change during the analysis and thus can be
-            done once.
-
-         2) Checks if the noise-map is fixed (it is not if hyper functionality is on), and if it is fixed it
-            sets the noise-normalization to the preloads for computational speed.
-
-        Parameters
-        ----------
-        paths
-            The PyAutoFit paths object which manages all paths, e.g. where the non-linear search outputs are stored,
-            visualization and the pickled objects used by the aggregator output by this function.
-        model
-            The PyAutoFit model object, which includes model components representing the galaxies that are fitted to
-            the imaging data.
-        """
-
-        if paths.is_complete:
-            return self
-
-        if not model.has(HyperCINoiseCollection):
-            noise_normalization = aa.util.fit.noise_normalization_with_mask_from(
-                noise_map=self.dataset.noise_map, mask=self.dataset.mask
-            )
-
-            self.preloads.noise_normalization = noise_normalization
-
-            logger.info(
-                "PRELOADS - Noise Normalization preloaded for model-fit (noise-map is fixed)."
-            )
-
-        return self
-
-    def log_likelihood_function(self, instance: af.ModelInstance) -> float:
-        """
-        Determine the fitness of a particular model
-
-        Parameters
-        ----------
-        instance
-
-        Returns
-        -------
-        fit: Fit
-            How fit the model is and the model
-        """
-
-        self.settings_cti.check_total_density_within_range(
-            parallel_traps=instance.cti.parallel_trap_list,
-            serial_traps=instance.cti.serial_trap_list,
-        )
-
-        fit = self.fit_via_instance_and_dataset_from(
-            instance=instance, dataset=self.dataset, hyper_noise_scale=True
-        )
-
-        return fit.figure_of_merit
-
-    def fit_via_instance_and_dataset_from(
-        self,
-        instance: af.ModelInstance,
-        dataset: ImagingCI,
-        hyper_noise_scale: bool = True,
-    ) -> FitImagingCI:
-        hyper_noise_scalar_dict = None
-
-        if hyper_noise_scale and hasattr(instance, "hyper_noise"):
-            hyper_noise_scalar_dict = instance.hyper_noise.as_dict
-
-        post_cti_data = self.clocker.add_cti(
-            data=dataset.pre_cti_data, cti=instance.cti, preloads=self.preloads
-        )
-
-        return FitImagingCI(
-            dataset=dataset,
-            post_cti_data=post_cti_data,
-            hyper_noise_scalar_dict=hyper_noise_scalar_dict,
-            preloads=self.preloads,
-        )
-
-    def fit_via_instance_from(
-        self, instance: af.ModelInstance, hyper_noise_scale: bool = True
-    ) -> FitImagingCI:
-        return self.fit_via_instance_and_dataset_from(
-            instance=instance,
-            dataset=self.dataset,
-            hyper_noise_scale=hyper_noise_scale,
-        )
-
-    def save_attributes(self, paths: af.DirectoryPaths):
-        """
-        Before the model-fit via the non-linear search begins, this routine saves attributes of the `Analysis` object
-        to the `pickles` folder such that they can be loaded after the analysis using PyAutoFit's database and
-        aggregator tools.
-
-        For this analysis the following are output:
-
-        - The charge injection dataset (data / noise-map / pre cti data / cosmic ray map / layout / settings etc.).
-        - The mask applied to the dataset.
-        - The clocker used for modeling / clocking CTI.
-        - The settings used for modeling / clocking CTI.
-        - The full 1D dataset (e.g. unmasked, used for visualizariton).
-
-        It is common for these attributes to be loaded by many of the template aggregator functions given in the
-        `aggregator` modules. For example, when using the database tools to reperform a fit, this will by default
-        load the dataset, settings and other attributes necessary to perform a fit using the attributes output by
-        this function.
-
-        Parameters
-        ----------
-        paths
-            The PyAutoFit paths object which manages all paths, e.g. where the non-linear search outputs are stored,
-            visualization,and the pickled objects used by the aggregator output by this function.
-        """
-
-<<<<<<< HEAD
-        paths.save_json(
-            name="clocker",
-            object_dict=to_dict(self.clocker),
-        )
-
-        paths.save_json(
-            name="settings_cti",
-            object_dict=to_dict(self.settings_cti),
-=======
-        output_to_json(self.clocker, file_path=paths._files_path / "clocker.json")
-        output_to_json(
-            self.settings_cti, file_path=paths._files_path / "settings_cti.json"
-        )
-
-        if conf.instance["visualize"]["plots"]["combined_only"]:
-            return
-
-        dataset_path = paths._files_path / "dataset"
-
-        self.dataset.output_to_fits(
-            data_path=dataset_path / "data.fits",
-            noise_map_path=dataset_path / "noise_map.fits",
-            pre_cti_data_path=dataset_path / "pre_cti_data.fits",
-            cosmic_ray_map_path=dataset_path / "cosmic_ray_map.fits",
-            overwrite=True,
-        )
-        output_to_json(
-            self.dataset.layout,
-            file_path=dataset_path / "layout.json",
->>>>>>> 40a8805a
-        )
-
-        if conf.instance["visualize"]["plots"]["combined_only"]:
-            return
-
-        def output_dataset(dataset, prefix):
-            paths.save_fits(
-                name="data",
-                hdu=dataset.data.hdu_for_output,
-                prefix=prefix,
-            )
-<<<<<<< HEAD
-            paths.save_fits(
-                name="noise_map",
-                hdu=dataset.noise_map.hdu_for_output,
-                prefix=prefix,
-            )
-            paths.save_fits(
-                name="pre_cti_data",
-                hdu=dataset.pre_cti_data.hdu_for_output,
-                prefix=prefix,
-            )
-            paths.save_json(
-                name="layout",
-                object_dict=to_dict(dataset.layout),
-                prefix=prefix,
-            )
-            paths.save_fits(
-                name="mask",
-                hdu=dataset.mask.hdu_for_output,
-                prefix=prefix,
-=======
-
-            output_to_json(
-                self.dataset.layout,
-                file_path=dataset_path / "layout.json",
->>>>>>> 40a8805a
-            )
-
-            if self.dataset.settings_dict is not None:
-                paths.save_json(
-                    name="settings_dict",
-                    object_dict=self.dataset.settings_dict,
-                    prefix="dataset",
-                )
-
-        output_dataset(dataset=self.dataset, prefix="dataset")
-
-        if self.dataset_full is not None:
-            output_dataset(dataset=self.dataset_full, prefix="dataset_full")
-
-    def in_ascending_fpr_order_from(self, quantity_list, fpr_value_list):
-        if not conf.instance["visualize"]["general"]["general"][
-            "subplot_ascending_fpr"
-        ]:
-            return quantity_list
-
-        indexes = sorted(range(len(fpr_value_list)), key=lambda k: fpr_value_list[k])
-
-        return [quantity_list[i] for i in indexes]
-
-    def visualize_before_fit(self, paths: af.DirectoryPaths, model: af.Collection):
-        if conf.instance["visualize"]["plots"]["combined_only"]:
-            return
-
-        visualizer = VisualizerImagingCI(visualize_path=paths.image_path)
-
-        region_list = self.region_list_from(model=model)
-
-        if conf.instance["visualize"]["plots"]["dataset"]["fpr_non_uniformity"]:
-            region_list += ["fpr_non_uniformity"]
-
-        visualizer.visualize_dataset(dataset=self.dataset)
-        visualizer.visualize_dataset_regions(
-            dataset=self.dataset, region_list=region_list
-        )
-
-        if self.dataset_full is not None:
-            visualizer.visualize_dataset(
-                dataset=self.dataset_full, folder_suffix="_full"
-            )
-            visualizer.visualize_dataset_regions(
-                dataset=self.dataset_full,
-                region_list=region_list,
-                folder_suffix="_full",
-            )
-
-    def visualize_before_fit_combined(
-        self, analyses, paths: af.DirectoryPaths, model: af.Collection
-    ):
-        if analyses is None:
-            return
-
-        visualizer = VisualizerImagingCI(visualize_path=paths.image_path)
-
-        region_list = self.region_list_from(model=model)
-
-        if conf.instance["visualize"]["plots"]["dataset"]["fpr_non_uniformity"]:
-            region_list += ["fpr_non_uniformity"]
-
-        dataset_list = [analysis.dataset for analysis in analyses]
-        fpr_value_list = [dataset.fpr_value for dataset in dataset_list]
-
-        dataset_list = self.in_ascending_fpr_order_from(
-            quantity_list=dataset_list,
-            fpr_value_list=fpr_value_list,
-        )
-
-        visualizer.visualize_dataset_combined(
-            dataset_list=dataset_list,
-        )
-
-        visualizer.visualize_dataset_regions_combined(
-            dataset_list=dataset_list,
-            region_list=region_list,
-        )
-
-        if self.dataset_full is not None:
-            dataset_full_list = [analysis.dataset_full for analysis in analyses]
-
-            dataset_full_list = self.in_ascending_fpr_order_from(
-                quantity_list=dataset_full_list,
-                fpr_value_list=fpr_value_list,
-            )
-
-            visualizer.visualize_dataset_combined(
-                dataset_list=dataset_full_list,
-                folder_suffix="_full",
-                filename_suffix="_full",
-            )
-            visualizer.visualize_dataset_regions_combined(
-                dataset_list=dataset_full_list,
-                region_list=region_list,
-                folder_suffix="_full",
-                filename_suffix="_full",
-            )
-
-    def visualize(
-        self,
-        paths: af.DirectoryPaths,
-        instance: af.ModelInstance,
-        during_analysis: bool,
-    ):
-        if conf.instance["visualize"]["plots"]["combined_only"]:
-            return
-
-        fit = self.fit_via_instance_from(instance=instance)
-        region_list = self.region_list_from(model=instance)
-
-        visualizer = VisualizerImagingCI(visualize_path=paths.image_path)
-        visualizer.visualize_fit(fit=fit, during_analysis=during_analysis)
-        visualizer.visualize_fit_1d_regions(
-            fit=fit, during_analysis=during_analysis, region_list=region_list
-        )
-
-        if self.dataset_full is not None:
-            fit_full = self.fit_via_instance_and_dataset_from(
-                instance=instance, dataset=self.dataset_full
-            )
-
-            visualizer.visualize_fit(
-                fit=fit_full, during_analysis=during_analysis, folder_suffix="_full"
-            )
-            visualizer.visualize_fit_1d_regions(
-                fit=fit_full,
-                during_analysis=during_analysis,
-                region_list=region_list,
-                folder_suffix="_full",
-            )
-
-    def visualize_combined(
-        self,
-        analyses: List["AnalysisImagingCI"],
-        paths: af.DirectoryPaths,
-        instance: af.ModelInstance,
-        during_analysis: bool,
-    ):
-        fit_list = [
-            analysis.fit_via_instance_from(instance=instance) for analysis in analyses
-        ]
-
-        fpr_value_list = [fit.dataset.fpr_value for fit in fit_list]
-
-        fit_list = self.in_ascending_fpr_order_from(
-            quantity_list=fit_list,
-            fpr_value_list=fpr_value_list,
-        )
-
-        region_list = self.region_list_from(model=instance)
-
-        visualizer = VisualizerImagingCI(visualize_path=paths.image_path)
-        visualizer.visualize_fit_combined(
-            fit_list=fit_list, during_analysis=during_analysis
-        )
-        visualizer.visualize_fit_1d_regions_combined(
-            fit_list=fit_list,
-            region_list=region_list,
-            during_analysis=during_analysis,
-        )
-
-        if self.dataset_full is not None:
-            fit_full_list = [
-                analysis.fit_via_instance_and_dataset_from(
-                    instance=instance, dataset=analysis.dataset_full
-                )
-                for analysis in analyses
-            ]
-
-            fit_full_list = self.in_ascending_fpr_order_from(
-                quantity_list=fit_full_list,
-                fpr_value_list=fpr_value_list,
-            )
-
-            visualizer.visualize_fit_combined(
-                fit_list=fit_full_list,
-                during_analysis=during_analysis,
-                folder_suffix="_full",
-            )
-            visualizer.visualize_fit_1d_regions_combined(
-                fit_list=fit_full_list,
-                region_list=region_list,
-                during_analysis=during_analysis,
-                folder_suffix="_full",
-            )
-
-    def make_result(
-        self,
-        samples: af.SamplesPDF,
-    ) -> ResultImagingCI:
-        return ResultImagingCI(samples=samples, analysis=self)
+import logging
+from typing import List, Optional
+
+from autoconf import conf
+from autoconf.dictable import to_dict
+
+import autoarray as aa
+import autofit as af
+from autoconf.dictable import output_to_json
+
+from autocti.charge_injection.imaging.imaging import ImagingCI
+from autocti.charge_injection.fit import FitImagingCI
+from autocti.charge_injection.model.visualizer import VisualizerImagingCI
+from autocti.charge_injection.model.result import ResultImagingCI
+from autocti.clocker.two_d import Clocker2D
+from autocti.charge_injection.hyper import HyperCINoiseCollection
+from autocti.model.settings import SettingsCTI2D
+from autocti.preloads import Preloads
+
+from autocti import exc
+
+logger = logging.getLogger(__name__)
+
+logger.setLevel(level="INFO")
+
+
+class AnalysisImagingCI(af.Analysis):
+    def __init__(
+        self,
+        dataset: ImagingCI,
+        clocker: Clocker2D,
+        settings_cti: SettingsCTI2D = SettingsCTI2D(),
+        dataset_full: Optional[ImagingCI] = None,
+    ):
+        """
+        Fits a CTI model to a charge injection imaging dataset via a non-linear search.
+
+        The `Analysis` class defines the `log_likelihood_function` which fits the model to the dataset and returns the
+        log likelihood value defining how well the model fitted the data.
+
+        It handles many other tasks, such as visualization, outputting results to hard-disk and storing results in
+        a format that can be loaded after the model-fit is complete.
+
+        This class is used for model-fits which fit a CTI model via a `CTI2D` object to a charge injection
+        imaging dataset.
+
+        Parameters
+        ----------
+        dataset
+            The charge injection dataset that the model is fitted to.
+        clocker
+            The CTI arctic clocker used by the non-linear search and model-fit.
+        settings_cti
+            The settings controlling aspects of the CTI model in this model-fit.
+        dataset_full
+            The full dataset, which is visualized separate from the `dataset` that is fitted, which for example may
+            not have the FPR masked and thus enable visualization of the FPR.
+        """
+        super().__init__()
+
+        self.dataset = dataset
+        self.clocker = clocker
+        self.settings_cti = settings_cti
+        self.dataset_full = dataset_full
+
+        self.preloads = Preloads()
+
+        parallel_fast_index_list = None
+        parallel_fast_column_lists = None
+
+        serial_fast_index_list = None
+        serial_fast_row_lists = None
+
+        if self.clocker.parallel_fast_mode and not self.clocker.serial_fast_mode:
+            (
+                parallel_fast_index_list,
+                parallel_fast_column_lists,
+            ) = clocker.fast_indexes_from(data=dataset.pre_cti_data, for_parallel=True)
+
+        elif not self.clocker.parallel_fast_mode and self.clocker.serial_fast_mode:
+            serial_fast_index_list, serial_fast_row_lists = clocker.fast_indexes_from(
+                data=dataset.pre_cti_data, for_parallel=False
+            )
+
+        elif self.clocker.parallel_fast_mode and self.clocker.serial_fast_mode:
+            raise exc.ClockerException(
+                "Both parallel fast model and serial fast mode cannot be turned on.\n"
+                "Only switch on parallel fast mode for parallel + serial clocking."
+            )
+
+        self.preloads = Preloads(
+            parallel_fast_index_list=parallel_fast_index_list,
+            parallel_fast_column_lists=parallel_fast_column_lists,
+            serial_fast_index_list=serial_fast_index_list,
+            serial_fast_row_lists=serial_fast_row_lists,
+        )
+
+    def region_list_from(self, model: af.Collection) -> List:
+        """
+        Inspects the CTI model and determines which regions are fitted for and therefore should be visualized.
+
+        For example, if the model only includes parallel CTI, the serial regions are not fitted for and thus are not
+        visualized.
+
+        Parameters
+        ----------
+        model
+            The CTI model, composed via PyAutoFit, which represents the parallel and serial CTI model compoenents
+            fitted for by the non-linear search.
+
+        Returns
+        -------
+        A list of the regions fitted for by the model and therefore visualized.
+
+        """
+        if model.cti.serial_ccd is None:
+            return ["parallel_fpr", "parallel_eper"]
+        elif model.cti.parallel_ccd is None:
+            return ["serial_fpr", "serial_eper"]
+        return ["parallel_fpr", "parallel_eper", "serial_fpr", "serial_eper"]
+
+    def modify_before_fit(self, paths: af.DirectoryPaths, model: af.Collection):
+        """
+        This function is called immediately before the non-linear search begins and performs final tasks and checks
+        before it begins.
+
+        This function:
+
+         1) Visualizes the charge injection imaging dataset, which does not change during the analysis and thus can be
+            done once.
+
+         2) Checks if the noise-map is fixed (it is not if hyper functionality is on), and if it is fixed it
+            sets the noise-normalization to the preloads for computational speed.
+
+        Parameters
+        ----------
+        paths
+            The PyAutoFit paths object which manages all paths, e.g. where the non-linear search outputs are stored,
+            visualization and the pickled objects used by the aggregator output by this function.
+        model
+            The PyAutoFit model object, which includes model components representing the galaxies that are fitted to
+            the imaging data.
+        """
+
+        if paths.is_complete:
+            return self
+
+        if not model.has(HyperCINoiseCollection):
+            noise_normalization = aa.util.fit.noise_normalization_with_mask_from(
+                noise_map=self.dataset.noise_map, mask=self.dataset.mask
+            )
+
+            self.preloads.noise_normalization = noise_normalization
+
+            logger.info(
+                "PRELOADS - Noise Normalization preloaded for model-fit (noise-map is fixed)."
+            )
+
+        return self
+
+    def log_likelihood_function(self, instance: af.ModelInstance) -> float:
+        """
+        Determine the fitness of a particular model
+
+        Parameters
+        ----------
+        instance
+
+        Returns
+        -------
+        fit: Fit
+            How fit the model is and the model
+        """
+
+        self.settings_cti.check_total_density_within_range(
+            parallel_traps=instance.cti.parallel_trap_list,
+            serial_traps=instance.cti.serial_trap_list,
+        )
+
+        fit = self.fit_via_instance_and_dataset_from(
+            instance=instance, dataset=self.dataset, hyper_noise_scale=True
+        )
+
+        return fit.figure_of_merit
+
+    def fit_via_instance_and_dataset_from(
+        self,
+        instance: af.ModelInstance,
+        dataset: ImagingCI,
+        hyper_noise_scale: bool = True,
+    ) -> FitImagingCI:
+        hyper_noise_scalar_dict = None
+
+        if hyper_noise_scale and hasattr(instance, "hyper_noise"):
+            hyper_noise_scalar_dict = instance.hyper_noise.as_dict
+
+        post_cti_data = self.clocker.add_cti(
+            data=dataset.pre_cti_data, cti=instance.cti, preloads=self.preloads
+        )
+
+        return FitImagingCI(
+            dataset=dataset,
+            post_cti_data=post_cti_data,
+            hyper_noise_scalar_dict=hyper_noise_scalar_dict,
+            preloads=self.preloads,
+        )
+
+    def fit_via_instance_from(
+        self, instance: af.ModelInstance, hyper_noise_scale: bool = True
+    ) -> FitImagingCI:
+        return self.fit_via_instance_and_dataset_from(
+            instance=instance,
+            dataset=self.dataset,
+            hyper_noise_scale=hyper_noise_scale,
+        )
+
+    def save_attributes(self, paths: af.DirectoryPaths):
+        """
+        Before the model-fit via the non-linear search begins, this routine saves attributes of the `Analysis` object
+        to the `pickles` folder such that they can be loaded after the analysis using PyAutoFit's database and
+        aggregator tools.
+
+        For this analysis the following are output:
+
+        - The charge injection dataset (data / noise-map / pre cti data / cosmic ray map / layout / settings etc.).
+        - The mask applied to the dataset.
+        - The clocker used for modeling / clocking CTI.
+        - The settings used for modeling / clocking CTI.
+        - The full 1D dataset (e.g. unmasked, used for visualizariton).
+
+        It is common for these attributes to be loaded by many of the template aggregator functions given in the
+        `aggregator` modules. For example, when using the database tools to reperform a fit, this will by default
+        load the dataset, settings and other attributes necessary to perform a fit using the attributes output by
+        this function.
+
+        Parameters
+        ----------
+        paths
+            The PyAutoFit paths object which manages all paths, e.g. where the non-linear search outputs are stored,
+            visualization,and the pickled objects used by the aggregator output by this function.
+        """
+
+        paths.save_json(
+            name="clocker",
+            object_dict=to_dict(self.clocker),
+        )
+
+        paths.save_json(
+            name="settings_cti",
+            object_dict=to_dict(self.settings_cti),
+        )
+
+        if conf.instance["visualize"]["plots"]["combined_only"]:
+            return
+
+        def output_dataset(dataset, prefix):
+            paths.save_fits(
+                name="data",
+                hdu=dataset.data.hdu_for_output,
+                prefix=prefix,
+            )
+            paths.save_fits(
+                name="noise_map",
+                hdu=dataset.noise_map.hdu_for_output,
+                prefix=prefix,
+            )
+            paths.save_fits(
+                name="pre_cti_data",
+                hdu=dataset.pre_cti_data.hdu_for_output,
+                prefix=prefix,
+            )
+            paths.save_json(
+                name="layout",
+                object_dict=to_dict(dataset.layout),
+                prefix=prefix,
+            )
+            paths.save_fits(
+                name="mask",
+                hdu=dataset.mask.hdu_for_output,
+                prefix=prefix,
+            )
+
+            if self.dataset.settings_dict is not None:
+                paths.save_json(
+                    name="settings_dict",
+                    object_dict=self.dataset.settings_dict,
+                    prefix="dataset",
+                )
+
+        output_dataset(dataset=self.dataset, prefix="dataset")
+
+        if self.dataset_full is not None:
+            output_dataset(dataset=self.dataset_full, prefix="dataset_full")
+
+    def in_ascending_fpr_order_from(self, quantity_list, fpr_value_list):
+        if not conf.instance["visualize"]["general"]["general"][
+            "subplot_ascending_fpr"
+        ]:
+            return quantity_list
+
+        indexes = sorted(range(len(fpr_value_list)), key=lambda k: fpr_value_list[k])
+
+        return [quantity_list[i] for i in indexes]
+
+    def visualize_before_fit(self, paths: af.DirectoryPaths, model: af.Collection):
+        if conf.instance["visualize"]["plots"]["combined_only"]:
+            return
+
+        visualizer = VisualizerImagingCI(visualize_path=paths.image_path)
+
+        region_list = self.region_list_from(model=model)
+
+        if conf.instance["visualize"]["plots"]["dataset"]["fpr_non_uniformity"]:
+            region_list += ["fpr_non_uniformity"]
+
+        visualizer.visualize_dataset(dataset=self.dataset)
+        visualizer.visualize_dataset_regions(
+            dataset=self.dataset, region_list=region_list
+        )
+
+        if self.dataset_full is not None:
+            visualizer.visualize_dataset(
+                dataset=self.dataset_full, folder_suffix="_full"
+            )
+            visualizer.visualize_dataset_regions(
+                dataset=self.dataset_full,
+                region_list=region_list,
+                folder_suffix="_full",
+            )
+
+    def visualize_before_fit_combined(
+        self, analyses, paths: af.DirectoryPaths, model: af.Collection
+    ):
+        if analyses is None:
+            return
+
+        visualizer = VisualizerImagingCI(visualize_path=paths.image_path)
+
+        region_list = self.region_list_from(model=model)
+
+        if conf.instance["visualize"]["plots"]["dataset"]["fpr_non_uniformity"]:
+            region_list += ["fpr_non_uniformity"]
+
+        dataset_list = [analysis.dataset for analysis in analyses]
+        fpr_value_list = [dataset.fpr_value for dataset in dataset_list]
+
+        dataset_list = self.in_ascending_fpr_order_from(
+            quantity_list=dataset_list,
+            fpr_value_list=fpr_value_list,
+        )
+
+        visualizer.visualize_dataset_combined(
+            dataset_list=dataset_list,
+        )
+
+        visualizer.visualize_dataset_regions_combined(
+            dataset_list=dataset_list,
+            region_list=region_list,
+        )
+
+        if self.dataset_full is not None:
+            dataset_full_list = [analysis.dataset_full for analysis in analyses]
+
+            dataset_full_list = self.in_ascending_fpr_order_from(
+                quantity_list=dataset_full_list,
+                fpr_value_list=fpr_value_list,
+            )
+
+            visualizer.visualize_dataset_combined(
+                dataset_list=dataset_full_list,
+                folder_suffix="_full",
+                filename_suffix="_full",
+            )
+            visualizer.visualize_dataset_regions_combined(
+                dataset_list=dataset_full_list,
+                region_list=region_list,
+                folder_suffix="_full",
+                filename_suffix="_full",
+            )
+
+    def visualize(
+        self,
+        paths: af.DirectoryPaths,
+        instance: af.ModelInstance,
+        during_analysis: bool,
+    ):
+        if conf.instance["visualize"]["plots"]["combined_only"]:
+            return
+
+        fit = self.fit_via_instance_from(instance=instance)
+        region_list = self.region_list_from(model=instance)
+
+        visualizer = VisualizerImagingCI(visualize_path=paths.image_path)
+        visualizer.visualize_fit(fit=fit, during_analysis=during_analysis)
+        visualizer.visualize_fit_1d_regions(
+            fit=fit, during_analysis=during_analysis, region_list=region_list
+        )
+
+        if self.dataset_full is not None:
+            fit_full = self.fit_via_instance_and_dataset_from(
+                instance=instance, dataset=self.dataset_full
+            )
+
+            visualizer.visualize_fit(
+                fit=fit_full, during_analysis=during_analysis, folder_suffix="_full"
+            )
+            visualizer.visualize_fit_1d_regions(
+                fit=fit_full,
+                during_analysis=during_analysis,
+                region_list=region_list,
+                folder_suffix="_full",
+            )
+
+    def visualize_combined(
+        self,
+        analyses: List["AnalysisImagingCI"],
+        paths: af.DirectoryPaths,
+        instance: af.ModelInstance,
+        during_analysis: bool,
+    ):
+        fit_list = [
+            analysis.fit_via_instance_from(instance=instance) for analysis in analyses
+        ]
+
+        fpr_value_list = [fit.dataset.fpr_value for fit in fit_list]
+
+        fit_list = self.in_ascending_fpr_order_from(
+            quantity_list=fit_list,
+            fpr_value_list=fpr_value_list,
+        )
+
+        region_list = self.region_list_from(model=instance)
+
+        visualizer = VisualizerImagingCI(visualize_path=paths.image_path)
+        visualizer.visualize_fit_combined(
+            fit_list=fit_list, during_analysis=during_analysis
+        )
+        visualizer.visualize_fit_1d_regions_combined(
+            fit_list=fit_list,
+            region_list=region_list,
+            during_analysis=during_analysis,
+        )
+
+        if self.dataset_full is not None:
+            fit_full_list = [
+                analysis.fit_via_instance_and_dataset_from(
+                    instance=instance, dataset=analysis.dataset_full
+                )
+                for analysis in analyses
+            ]
+
+            fit_full_list = self.in_ascending_fpr_order_from(
+                quantity_list=fit_full_list,
+                fpr_value_list=fpr_value_list,
+            )
+
+            visualizer.visualize_fit_combined(
+                fit_list=fit_full_list,
+                during_analysis=during_analysis,
+                folder_suffix="_full",
+            )
+            visualizer.visualize_fit_1d_regions_combined(
+                fit_list=fit_full_list,
+                region_list=region_list,
+                during_analysis=during_analysis,
+                folder_suffix="_full",
+            )
+
+    def make_result(
+        self,
+        samples: af.SamplesPDF,
+    ) -> ResultImagingCI:
+        return ResultImagingCI(samples=samples, analysis=self)