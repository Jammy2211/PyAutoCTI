from typing import Optional, List

from autofit.non_linear.samples import PDFSamples
from autofit.mapper.prior_model.collection import CollectionPriorModel
from autofit.mapper.model import ModelInstance
from autofit.non_linear.abstract_search import Analysis
from autofit.non_linear.paths.directory import DirectoryPaths

from autocti.charge_injection.imaging.imaging import ImagingCI
from autocti.charge_injection.fit import FitImagingCI
from autocti.charge_injection.hyper import HyperCINoiseScalar
from autocti.charge_injection.model.visualizer import VisualizerImagingCI
from autocti.charge_injection.model.result import ResultImagingCI
from autocti.clocker.two_d import Clocker2D
from autocti.model.settings import SettingsCTI2D
from autocti.preloads import Preloads

from autocti import exc


class AnalysisImagingCI(Analysis):
    def __init__(
        self, dataset: ImagingCI, clocker: Clocker2D, settings_cti=SettingsCTI2D()
    ):

        super().__init__()

        self.dataset = dataset
        self.clocker = clocker
        self.settings_cti = settings_cti

        self.preloads = Preloads()

        parallel_fast_index_list = None
        parallel_fast_column_lists = None

        serial_fast_index_list = None
        serial_fast_row_lists = None

        if self.clocker.parallel_fast_mode and not self.clocker.serial_fast_mode:

            parallel_fast_index_list, parallel_fast_column_lists = clocker.fast_indexes_from(
                data=dataset.pre_cti_data, for_parallel=True
            )

        elif not self.clocker.parallel_fast_mode and self.clocker.serial_fast_mode:

            serial_fast_index_list, serial_fast_row_lists = clocker.fast_indexes_from(
                data=dataset.pre_cti_data, for_parallel=False
            )

        elif self.clocker.parallel_fast_mode and self.clocker.serial_fast_mode:

            raise exc.ClockerException(
                "Both parallel fast model and serial fast mode cannot be turned on.\n"
                "Only switch on parallel fast mode for parallel + serial clocking."
            )

        self.preloads = Preloads(
            parallel_fast_index_list=parallel_fast_index_list,
            parallel_fast_column_lists=parallel_fast_column_lists,
            serial_fast_index_list=serial_fast_index_list,
            serial_fast_row_lists=serial_fast_row_lists,
        )

    def log_likelihood_function(self, instance: ModelInstance) -> float:
        """
        Determine the fitness of a particular model

        Parameters
        ----------
        instance

        Returns
        -------
        fit: Fit
            How fit the model is and the model
        """

        self.settings_cti.check_total_density_within_range(
            parallel_traps=instance.cti.parallel_trap_list,
            serial_traps=instance.cti.serial_trap_list,
        )

        hyper_noise_scalar_list = self.hyper_noise_scalar_list_from(instance=instance)

        post_cti_data = self.clocker.add_cti(
            data=self.dataset.pre_cti_data, cti=instance.cti, preloads=self.preloads
        )

        fit = FitImagingCI(
            dataset=self.dataset,
            post_cti_data=post_cti_data,
            hyper_noise_scalar_list=hyper_noise_scalar_list,
        )

<<<<<<< HEAD
        logl = fit.log_likelihood

        return logl
=======

        return fit.figure_of_merit
>>>>>>> cee714be

    def hyper_noise_scalar_list_from(
        self, instance: ModelInstance, hyper_noise_scale: bool = True
    ) -> Optional[List[HyperCINoiseScalar]]:

        if not hasattr(instance, "hyper_noise"):
            return None

        if not hyper_noise_scale:
            return None

        return [
            instance.hyper_noise.regions_ci,
            instance.hyper_noise.parallel_epers,
            instance.hyper_noise.serial_eper,
            instance.hyper_noise.serial_overscan_no_trails,
        ]

        # hyper_noise_scalar_list = list(
        #     filter(
        #         None,
        #         [
        #             instance.hyper_noise.regions_ci,
        #             instance.hyper_noise.parallel_epers,
        #             instance.hyper_noise.serial_eper,
        #             instance.hyper_noise.serial_overscan_no_trails,
        #         ],
        #     )
        # )

        if hyper_noise_scalar_list:
            return hyper_noise_scalar_list

    def fit_via_instance_and_dataset_from(
        self,
        instance: ModelInstance,
        imaging_ci: ImagingCI,
        hyper_noise_scale: bool = True,
    ) -> FitImagingCI:

        hyper_noise_scalar_list = self.hyper_noise_scalar_list_from(
            instance=instance, hyper_noise_scale=hyper_noise_scale
        )

        post_cti_data = self.clocker.add_cti(
            data=imaging_ci.pre_cti_data, cti=instance.cti, preloads=self.preloads
        )

        return FitImagingCI(
            dataset=imaging_ci,
            post_cti_data=post_cti_data,
            hyper_noise_scalar_list=hyper_noise_scalar_list,
        )

    def fit_via_instance_from(
        self, instance: ModelInstance, hyper_noise_scale: bool = True
    ) -> FitImagingCI:

        return self.fit_via_instance_and_dataset_from(
            instance=instance,
            imaging_ci=self.dataset,
            hyper_noise_scale=hyper_noise_scale,
        )

    def fit_full_dataset_via_instance_from(
        self, instance: ModelInstance, hyper_noise_scale: bool = True
    ) -> FitImagingCI:

        return self.fit_via_instance_and_dataset_from(
            instance=instance,
            imaging_ci=self.dataset.imaging_full,
            hyper_noise_scale=hyper_noise_scale,
        )

    def visualize(
        self, paths: DirectoryPaths, instance: ModelInstance, during_analysis: bool
    ):

        fit = self.fit_via_instance_from(instance=instance)

        visualizer = VisualizerImagingCI(visualize_path=paths.image_path)

        visualizer.visualize_imaging_ci(imaging_ci=self.dataset)

        try:
            visualizer.visualize_imaging_ci_lines(
                imaging_ci=self.dataset, region="parallel_fpr"
            )
            visualizer.visualize_imaging_ci_lines(
                imaging_ci=self.dataset, region="parallel_eper"
            )

            visualizer.visualize_fit_ci(fit=fit, during_analysis=during_analysis)
            visualizer.visualize_fit_ci_1d_lines(
                fit=fit, during_analysis=during_analysis, region="parallel_fpr"
            )
            visualizer.visualize_fit_ci_1d_lines(
                fit=fit, during_analysis=during_analysis, region="parallel_eper"
            )
        except (exc.RegionException, TypeError, ValueError):
            pass

        try:
            visualizer.visualize_imaging_ci(imaging_ci=self.dataset)
            visualizer.visualize_imaging_ci_lines(
                imaging_ci=self.dataset, region="serial_fpr"
            )
            visualizer.visualize_imaging_ci_lines(
                imaging_ci=self.dataset, region="serial_eper"
            )

            visualizer.visualize_fit_ci(fit=fit, during_analysis=during_analysis)
            visualizer.visualize_fit_ci_1d_lines(
                fit=fit, during_analysis=during_analysis, region="serial_fpr"
            )
            visualizer.visualize_fit_ci_1d_lines(
                fit=fit, during_analysis=during_analysis, region="serial_eper"
            )
        except (exc.RegionException, TypeError, ValueError):
            pass

    def make_result(
        self,
        samples: PDFSamples,
        model: CollectionPriorModel,
        sigma=1.0,
        use_errors=True,
        use_widths=False,
    ) -> ResultImagingCI:
        return ResultImagingCI(samples=samples, model=model, analysis=self)
<|MERGE_RESOLUTION|>--- conflicted
+++ resolved
@@ -1,234 +1,227 @@
-from typing import Optional, List
-
-from autofit.non_linear.samples import PDFSamples
-from autofit.mapper.prior_model.collection import CollectionPriorModel
-from autofit.mapper.model import ModelInstance
-from autofit.non_linear.abstract_search import Analysis
-from autofit.non_linear.paths.directory import DirectoryPaths
-
-from autocti.charge_injection.imaging.imaging import ImagingCI
-from autocti.charge_injection.fit import FitImagingCI
-from autocti.charge_injection.hyper import HyperCINoiseScalar
-from autocti.charge_injection.model.visualizer import VisualizerImagingCI
-from autocti.charge_injection.model.result import ResultImagingCI
-from autocti.clocker.two_d import Clocker2D
-from autocti.model.settings import SettingsCTI2D
-from autocti.preloads import Preloads
-
-from autocti import exc
-
-
-class AnalysisImagingCI(Analysis):
-    def __init__(
-        self, dataset: ImagingCI, clocker: Clocker2D, settings_cti=SettingsCTI2D()
-    ):
-
-        super().__init__()
-
-        self.dataset = dataset
-        self.clocker = clocker
-        self.settings_cti = settings_cti
-
-        self.preloads = Preloads()
-
-        parallel_fast_index_list = None
-        parallel_fast_column_lists = None
-
-        serial_fast_index_list = None
-        serial_fast_row_lists = None
-
-        if self.clocker.parallel_fast_mode and not self.clocker.serial_fast_mode:
-
-            parallel_fast_index_list, parallel_fast_column_lists = clocker.fast_indexes_from(
-                data=dataset.pre_cti_data, for_parallel=True
-            )
-
-        elif not self.clocker.parallel_fast_mode and self.clocker.serial_fast_mode:
-
-            serial_fast_index_list, serial_fast_row_lists = clocker.fast_indexes_from(
-                data=dataset.pre_cti_data, for_parallel=False
-            )
-
-        elif self.clocker.parallel_fast_mode and self.clocker.serial_fast_mode:
-
-            raise exc.ClockerException(
-                "Both parallel fast model and serial fast mode cannot be turned on.\n"
-                "Only switch on parallel fast mode for parallel + serial clocking."
-            )
-
-        self.preloads = Preloads(
-            parallel_fast_index_list=parallel_fast_index_list,
-            parallel_fast_column_lists=parallel_fast_column_lists,
-            serial_fast_index_list=serial_fast_index_list,
-            serial_fast_row_lists=serial_fast_row_lists,
-        )
-
-    def log_likelihood_function(self, instance: ModelInstance) -> float:
-        """
-        Determine the fitness of a particular model
-
-        Parameters
-        ----------
-        instance
-
-        Returns
-        -------
-        fit: Fit
-            How fit the model is and the model
-        """
-
-        self.settings_cti.check_total_density_within_range(
-            parallel_traps=instance.cti.parallel_trap_list,
-            serial_traps=instance.cti.serial_trap_list,
-        )
-
-        hyper_noise_scalar_list = self.hyper_noise_scalar_list_from(instance=instance)
-
-        post_cti_data = self.clocker.add_cti(
-            data=self.dataset.pre_cti_data, cti=instance.cti, preloads=self.preloads
-        )
-
-        fit = FitImagingCI(
-            dataset=self.dataset,
-            post_cti_data=post_cti_data,
-            hyper_noise_scalar_list=hyper_noise_scalar_list,
-        )
-
-<<<<<<< HEAD
-        logl = fit.log_likelihood
-
-        return logl
-=======
-
-        return fit.figure_of_merit
->>>>>>> cee714be
-
-    def hyper_noise_scalar_list_from(
-        self, instance: ModelInstance, hyper_noise_scale: bool = True
-    ) -> Optional[List[HyperCINoiseScalar]]:
-
-        if not hasattr(instance, "hyper_noise"):
-            return None
-
-        if not hyper_noise_scale:
-            return None
-
-        return [
-            instance.hyper_noise.regions_ci,
-            instance.hyper_noise.parallel_epers,
-            instance.hyper_noise.serial_eper,
-            instance.hyper_noise.serial_overscan_no_trails,
-        ]
-
-        # hyper_noise_scalar_list = list(
-        #     filter(
-        #         None,
-        #         [
-        #             instance.hyper_noise.regions_ci,
-        #             instance.hyper_noise.parallel_epers,
-        #             instance.hyper_noise.serial_eper,
-        #             instance.hyper_noise.serial_overscan_no_trails,
-        #         ],
-        #     )
-        # )
-
-        if hyper_noise_scalar_list:
-            return hyper_noise_scalar_list
-
-    def fit_via_instance_and_dataset_from(
-        self,
-        instance: ModelInstance,
-        imaging_ci: ImagingCI,
-        hyper_noise_scale: bool = True,
-    ) -> FitImagingCI:
-
-        hyper_noise_scalar_list = self.hyper_noise_scalar_list_from(
-            instance=instance, hyper_noise_scale=hyper_noise_scale
-        )
-
-        post_cti_data = self.clocker.add_cti(
-            data=imaging_ci.pre_cti_data, cti=instance.cti, preloads=self.preloads
-        )
-
-        return FitImagingCI(
-            dataset=imaging_ci,
-            post_cti_data=post_cti_data,
-            hyper_noise_scalar_list=hyper_noise_scalar_list,
-        )
-
-    def fit_via_instance_from(
-        self, instance: ModelInstance, hyper_noise_scale: bool = True
-    ) -> FitImagingCI:
-
-        return self.fit_via_instance_and_dataset_from(
-            instance=instance,
-            imaging_ci=self.dataset,
-            hyper_noise_scale=hyper_noise_scale,
-        )
-
-    def fit_full_dataset_via_instance_from(
-        self, instance: ModelInstance, hyper_noise_scale: bool = True
-    ) -> FitImagingCI:
-
-        return self.fit_via_instance_and_dataset_from(
-            instance=instance,
-            imaging_ci=self.dataset.imaging_full,
-            hyper_noise_scale=hyper_noise_scale,
-        )
-
-    def visualize(
-        self, paths: DirectoryPaths, instance: ModelInstance, during_analysis: bool
-    ):
-
-        fit = self.fit_via_instance_from(instance=instance)
-
-        visualizer = VisualizerImagingCI(visualize_path=paths.image_path)
-
-        visualizer.visualize_imaging_ci(imaging_ci=self.dataset)
-
-        try:
-            visualizer.visualize_imaging_ci_lines(
-                imaging_ci=self.dataset, region="parallel_fpr"
-            )
-            visualizer.visualize_imaging_ci_lines(
-                imaging_ci=self.dataset, region="parallel_eper"
-            )
-
-            visualizer.visualize_fit_ci(fit=fit, during_analysis=during_analysis)
-            visualizer.visualize_fit_ci_1d_lines(
-                fit=fit, during_analysis=during_analysis, region="parallel_fpr"
-            )
-            visualizer.visualize_fit_ci_1d_lines(
-                fit=fit, during_analysis=during_analysis, region="parallel_eper"
-            )
-        except (exc.RegionException, TypeError, ValueError):
-            pass
-
-        try:
-            visualizer.visualize_imaging_ci(imaging_ci=self.dataset)
-            visualizer.visualize_imaging_ci_lines(
-                imaging_ci=self.dataset, region="serial_fpr"
-            )
-            visualizer.visualize_imaging_ci_lines(
-                imaging_ci=self.dataset, region="serial_eper"
-            )
-
-            visualizer.visualize_fit_ci(fit=fit, during_analysis=during_analysis)
-            visualizer.visualize_fit_ci_1d_lines(
-                fit=fit, during_analysis=during_analysis, region="serial_fpr"
-            )
-            visualizer.visualize_fit_ci_1d_lines(
-                fit=fit, during_analysis=during_analysis, region="serial_eper"
-            )
-        except (exc.RegionException, TypeError, ValueError):
-            pass
-
-    def make_result(
-        self,
-        samples: PDFSamples,
-        model: CollectionPriorModel,
-        sigma=1.0,
-        use_errors=True,
-        use_widths=False,
-    ) -> ResultImagingCI:
-        return ResultImagingCI(samples=samples, model=model, analysis=self)
+from typing import Optional, List
+
+from autofit.non_linear.samples import PDFSamples
+from autofit.mapper.prior_model.collection import CollectionPriorModel
+from autofit.mapper.model import ModelInstance
+from autofit.non_linear.abstract_search import Analysis
+from autofit.non_linear.paths.directory import DirectoryPaths
+
+from autocti.charge_injection.imaging.imaging import ImagingCI
+from autocti.charge_injection.fit import FitImagingCI
+from autocti.charge_injection.hyper import HyperCINoiseScalar
+from autocti.charge_injection.model.visualizer import VisualizerImagingCI
+from autocti.charge_injection.model.result import ResultImagingCI
+from autocti.clocker.two_d import Clocker2D
+from autocti.model.settings import SettingsCTI2D
+from autocti.preloads import Preloads
+
+from autocti import exc
+
+
+class AnalysisImagingCI(Analysis):
+    def __init__(
+        self, dataset: ImagingCI, clocker: Clocker2D, settings_cti=SettingsCTI2D()
+    ):
+
+        super().__init__()
+
+        self.dataset = dataset
+        self.clocker = clocker
+        self.settings_cti = settings_cti
+
+        self.preloads = Preloads()
+
+        parallel_fast_index_list = None
+        parallel_fast_column_lists = None
+
+        serial_fast_index_list = None
+        serial_fast_row_lists = None
+
+        if self.clocker.parallel_fast_mode and not self.clocker.serial_fast_mode:
+
+            parallel_fast_index_list, parallel_fast_column_lists = clocker.fast_indexes_from(
+                data=dataset.pre_cti_data, for_parallel=True
+            )
+
+        elif not self.clocker.parallel_fast_mode and self.clocker.serial_fast_mode:
+
+            serial_fast_index_list, serial_fast_row_lists = clocker.fast_indexes_from(
+                data=dataset.pre_cti_data, for_parallel=False
+            )
+
+        elif self.clocker.parallel_fast_mode and self.clocker.serial_fast_mode:
+
+            raise exc.ClockerException(
+                "Both parallel fast model and serial fast mode cannot be turned on.\n"
+                "Only switch on parallel fast mode for parallel + serial clocking."
+            )
+
+        self.preloads = Preloads(
+            parallel_fast_index_list=parallel_fast_index_list,
+            parallel_fast_column_lists=parallel_fast_column_lists,
+            serial_fast_index_list=serial_fast_index_list,
+            serial_fast_row_lists=serial_fast_row_lists,
+        )
+
+    def log_likelihood_function(self, instance: ModelInstance) -> float:
+        """
+        Determine the fitness of a particular model
+
+        Parameters
+        ----------
+        instance
+
+        Returns
+        -------
+        fit: Fit
+            How fit the model is and the model
+        """
+
+        self.settings_cti.check_total_density_within_range(
+            parallel_traps=instance.cti.parallel_trap_list,
+            serial_traps=instance.cti.serial_trap_list,
+        )
+
+        hyper_noise_scalar_list = self.hyper_noise_scalar_list_from(instance=instance)
+
+        post_cti_data = self.clocker.add_cti(
+            data=self.dataset.pre_cti_data, cti=instance.cti, preloads=self.preloads
+        )
+
+        fit = FitImagingCI(
+            dataset=self.dataset,
+            post_cti_data=post_cti_data,
+            hyper_noise_scalar_list=hyper_noise_scalar_list,
+        )
+
+        return fit.figure_of_merit
+
+    def hyper_noise_scalar_list_from(
+        self, instance: ModelInstance, hyper_noise_scale: bool = True
+    ) -> Optional[List[HyperCINoiseScalar]]:
+
+        if not hasattr(instance, "hyper_noise"):
+            return None
+
+        if not hyper_noise_scale:
+            return None
+
+        return [
+            instance.hyper_noise.regions_ci,
+            instance.hyper_noise.parallel_epers,
+            instance.hyper_noise.serial_eper,
+            instance.hyper_noise.serial_overscan_no_trails,
+        ]
+
+        # hyper_noise_scalar_list = list(
+        #     filter(
+        #         None,
+        #         [
+        #             instance.hyper_noise.regions_ci,
+        #             instance.hyper_noise.parallel_epers,
+        #             instance.hyper_noise.serial_eper,
+        #             instance.hyper_noise.serial_overscan_no_trails,
+        #         ],
+        #     )
+        # )
+
+        if hyper_noise_scalar_list:
+            return hyper_noise_scalar_list
+
+    def fit_via_instance_and_dataset_from(
+        self,
+        instance: ModelInstance,
+        imaging_ci: ImagingCI,
+        hyper_noise_scale: bool = True,
+    ) -> FitImagingCI:
+
+        hyper_noise_scalar_list = self.hyper_noise_scalar_list_from(
+            instance=instance, hyper_noise_scale=hyper_noise_scale
+        )
+
+        post_cti_data = self.clocker.add_cti(
+            data=imaging_ci.pre_cti_data, cti=instance.cti, preloads=self.preloads
+        )
+
+        return FitImagingCI(
+            dataset=imaging_ci,
+            post_cti_data=post_cti_data,
+            hyper_noise_scalar_list=hyper_noise_scalar_list,
+        )
+
+    def fit_via_instance_from(
+        self, instance: ModelInstance, hyper_noise_scale: bool = True
+    ) -> FitImagingCI:
+
+        return self.fit_via_instance_and_dataset_from(
+            instance=instance,
+            imaging_ci=self.dataset,
+            hyper_noise_scale=hyper_noise_scale,
+        )
+
+    def fit_full_dataset_via_instance_from(
+        self, instance: ModelInstance, hyper_noise_scale: bool = True
+    ) -> FitImagingCI:
+
+        return self.fit_via_instance_and_dataset_from(
+            instance=instance,
+            imaging_ci=self.dataset.imaging_full,
+            hyper_noise_scale=hyper_noise_scale,
+        )
+
+    def visualize(
+        self, paths: DirectoryPaths, instance: ModelInstance, during_analysis: bool
+    ):
+
+        fit = self.fit_via_instance_from(instance=instance)
+
+        visualizer = VisualizerImagingCI(visualize_path=paths.image_path)
+
+        visualizer.visualize_imaging_ci(imaging_ci=self.dataset)
+
+        try:
+            visualizer.visualize_imaging_ci_lines(
+                imaging_ci=self.dataset, region="parallel_fpr"
+            )
+            visualizer.visualize_imaging_ci_lines(
+                imaging_ci=self.dataset, region="parallel_eper"
+            )
+
+            visualizer.visualize_fit_ci(fit=fit, during_analysis=during_analysis)
+            visualizer.visualize_fit_ci_1d_lines(
+                fit=fit, during_analysis=during_analysis, region="parallel_fpr"
+            )
+            visualizer.visualize_fit_ci_1d_lines(
+                fit=fit, during_analysis=during_analysis, region="parallel_eper"
+            )
+        except (exc.RegionException, TypeError, ValueError):
+            pass
+
+        try:
+            visualizer.visualize_imaging_ci(imaging_ci=self.dataset)
+            visualizer.visualize_imaging_ci_lines(
+                imaging_ci=self.dataset, region="serial_fpr"
+            )
+            visualizer.visualize_imaging_ci_lines(
+                imaging_ci=self.dataset, region="serial_eper"
+            )
+
+            visualizer.visualize_fit_ci(fit=fit, during_analysis=during_analysis)
+            visualizer.visualize_fit_ci_1d_lines(
+                fit=fit, during_analysis=during_analysis, region="serial_fpr"
+            )
+            visualizer.visualize_fit_ci_1d_lines(
+                fit=fit, during_analysis=during_analysis, region="serial_eper"
+            )
+        except (exc.RegionException, TypeError, ValueError):
+            pass
+
+    def make_result(
+        self,
+        samples: PDFSamples,
+        model: CollectionPriorModel,
+        sigma=1.0,
+        use_errors=True,
+        use_widths=False,
+    ) -> ResultImagingCI:
+        return ResultImagingCI(samples=samples, model=model, analysis=self)