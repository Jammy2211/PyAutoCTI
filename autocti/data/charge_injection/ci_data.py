--- conflicted
+++ resolved
@@ -76,9 +76,6 @@
             The charge injection ci_pattern (regions, normalization, etc.) of the charge injection image.
         array : ndarray
             2D Array of array charge injection image ci_data.
-        noise_map : NoiseMap
-            An array describing the RMS standard deviation error in each pixel, preferably in units of electrons per
-            second.
         """
 
         super(CIImage, self).__init__(frame_geometry, ci_pattern, array=array)
@@ -90,7 +87,6 @@
 
         Parameters
         -----------
-        cosmics
         shape : (int, int)
             The dimensions of the output simulated charge injection image.
         frame_geometry : ci_frame.CIQuadGeometry
@@ -158,80 +154,6 @@
         return info
 
 
-<<<<<<< HEAD
-=======
-class CIMask(ci_frame.CIFrame):
-
-    @classmethod
-    def empty_for_shape(cls, shape, frame_geometry, ci_pattern):
-        """
-        Create the mask used for CTI Calibration as all False's (e.g. no masking).
-
-        Parameters
-        ----------
-        ci_pattern
-        shape : (int, int)
-            The dimensions of the 2D mask.
-        frame_geometry : ci_frame.CIQuadGeometry
-            The quadrant geometry of the simulated image, defining where the parallel / serial overscans are and \
-            therefore the direction of clocking and rotations before input into the cti algorithm.
-        """
-        return cls(frame_geometry=frame_geometry, ci_pattern=ci_pattern, array=np.full(shape, False))
-
-    @classmethod
-    def create(cls, shape, frame_geometry, ci_pattern, regions=None, cosmic_rays=None, cr_parallel=0, cr_serial=0,
-               cr_diagonal=0):
-        """
-        Create the mask used for CTI Calibration, which is all False unless spsecific regions are input for masking.
-
-        Parameters
-        ----------
-        ci_pattern
-        cr_diagonal
-        shape : (int, int)
-            The dimensions of the 2D mask.
-        frame_geometry : ci_frame.CIQuadGeometry
-            The quadrant geometry of the simulated image, defining where the parallel / serial overscans are and \
-            therefore the direction of clocking and rotations before input into the cti algorithm.
-        regions: [int]
-            A list of the regions on the image to mask.
-        cosmic_rays : ndarray.ma
-            2D array flagging where cosmic rays on the image.
-        cr_parallel : int
-            If a cosmic-ray mask is supplied, the number of pixels from each ray pixels are masked in the parallel \
-            direction.
-        cr_serial : int
-            If a cosmic-ray mask is supplied, the number of pixels from each ray pixels are masked in the serial \
-            direction.
-        """
-        mask = CIMask.empty_for_shape(shape, frame_geometry, ci_pattern)
-
-        if regions is not None:
-            mask.regions = list(map(lambda r: cti_image.Region(r), regions))
-            for region in mask.regions:
-                mask[region.y0:region.y1, region.x0:region.x1] = True
-        elif regions is None:
-            mask.regions = None
-
-        if cosmic_rays is not None:
-            for y in range(mask.shape[0]):
-                for x in range(mask.shape[1]):
-                    if cosmic_rays[y, x]:
-                        y0, y1 = mask.frame_geometry.parallel_trail_from_y(y, cr_parallel)
-                        mask[y0:y1, x] = True
-                        x0, x1 = mask.frame_geometry.serial_trail_from_x(x, cr_serial)
-                        mask[y, x0:x1] = True
-                        y0, y1 = mask.frame_geometry.parallel_trail_from_y(y, cr_diagonal)
-                        x0, x1 = mask.frame_geometry.serial_trail_from_x(x, cr_diagonal)
-                        mask[y0:y1, x0:x1] = True
-
-        elif cosmic_rays is None:
-            mask.cosmic_rays = None
-
-        return mask
-
-
->>>>>>> 51844398
 class CIPreCTI(ci_frame.CIFrameCTI):
 
     def __init__(self, frame_geometry, array, ci_pattern):
